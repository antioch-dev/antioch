lockfileVersion: '9.0'

settings:
  autoInstallPeers: true
  excludeLinksFromLockfile: false

importers:

  .:
    dependencies:
      '@auth/prisma-adapter':
        specifier: ^2.7.2
        version: 2.10.0(@prisma/client@6.16.3(prisma@6.16.3(typescript@5.9.3))(typescript@5.9.3))
      '@hello-pangea/dnd':
        specifier: ^18.0.1
        version: 18.0.1(@types/react@19.2.0)(react-dom@19.2.0(react@19.2.0))(react@19.2.0)
      '@hookform/resolvers':
        specifier: ^5.2.2
        version: 5.2.2(react-hook-form@7.63.0(react@19.2.0))
      '@prisma/client':
        specifier: ^6.5.0
        version: 6.16.3(prisma@6.16.3(typescript@5.9.3))(typescript@5.9.3)
      '@radix-ui/react-accordion':
        specifier: ^1.2.11
        version: 1.2.12(@types/react-dom@19.2.0(@types/react@19.2.0))(@types/react@19.2.0)(react-dom@19.2.0(react@19.2.0))(react@19.2.0)
      '@radix-ui/react-alert-dialog':
        specifier: ^1.1.14
        version: 1.1.15(@types/react-dom@19.2.0(@types/react@19.2.0))(@types/react@19.2.0)(react-dom@19.2.0(react@19.2.0))(react@19.2.0)
      '@radix-ui/react-aspect-ratio':
        specifier: ^1.1.7
        version: 1.1.7(@types/react-dom@19.2.0(@types/react@19.2.0))(@types/react@19.2.0)(react-dom@19.2.0(react@19.2.0))(react@19.2.0)
      '@radix-ui/react-avatar':
        specifier: ^1.1.10
        version: 1.1.10(@types/react-dom@19.2.0(@types/react@19.2.0))(@types/react@19.2.0)(react-dom@19.2.0(react@19.2.0))(react@19.2.0)
      '@radix-ui/react-checkbox':
        specifier: ^1.3.2
        version: 1.3.3(@types/react-dom@19.2.0(@types/react@19.2.0))(@types/react@19.2.0)(react-dom@19.2.0(react@19.2.0))(react@19.2.0)
      '@radix-ui/react-collapsible':
        specifier: ^1.1.11
        version: 1.1.12(@types/react-dom@19.2.0(@types/react@19.2.0))(@types/react@19.2.0)(react-dom@19.2.0(react@19.2.0))(react@19.2.0)
      '@radix-ui/react-context-menu':
        specifier: ^2.2.15
        version: 2.2.16(@types/react-dom@19.2.0(@types/react@19.2.0))(@types/react@19.2.0)(react-dom@19.2.0(react@19.2.0))(react@19.2.0)
      '@radix-ui/react-dialog':
        specifier: ^1.1.14
        version: 1.1.15(@types/react-dom@19.2.0(@types/react@19.2.0))(@types/react@19.2.0)(react-dom@19.2.0(react@19.2.0))(react@19.2.0)
      '@radix-ui/react-dropdown-menu':
        specifier: ^2.1.15
        version: 2.1.16(@types/react-dom@19.2.0(@types/react@19.2.0))(@types/react@19.2.0)(react-dom@19.2.0(react@19.2.0))(react@19.2.0)
      '@radix-ui/react-hover-card':
        specifier: ^1.1.14
        version: 1.1.15(@types/react-dom@19.2.0(@types/react@19.2.0))(@types/react@19.2.0)(react-dom@19.2.0(react@19.2.0))(react@19.2.0)
      '@radix-ui/react-label':
        specifier: ^2.1.7
        version: 2.1.7(@types/react-dom@19.2.0(@types/react@19.2.0))(@types/react@19.2.0)(react-dom@19.2.0(react@19.2.0))(react@19.2.0)
      '@radix-ui/react-menubar':
        specifier: ^1.1.15
        version: 1.1.16(@types/react-dom@19.2.0(@types/react@19.2.0))(@types/react@19.2.0)(react-dom@19.2.0(react@19.2.0))(react@19.2.0)
      '@radix-ui/react-navigation-menu':
        specifier: ^1.2.13
        version: 1.2.14(@types/react-dom@19.2.0(@types/react@19.2.0))(@types/react@19.2.0)(react-dom@19.2.0(react@19.2.0))(react@19.2.0)
      '@radix-ui/react-popover':
        specifier: ^1.1.14
        version: 1.1.15(@types/react-dom@19.2.0(@types/react@19.2.0))(@types/react@19.2.0)(react-dom@19.2.0(react@19.2.0))(react@19.2.0)
      '@radix-ui/react-progress':
        specifier: ^1.1.7
        version: 1.1.7(@types/react-dom@19.2.0(@types/react@19.2.0))(@types/react@19.2.0)(react-dom@19.2.0(react@19.2.0))(react@19.2.0)
      '@radix-ui/react-radio-group':
        specifier: ^1.3.7
        version: 1.3.8(@types/react-dom@19.2.0(@types/react@19.2.0))(@types/react@19.2.0)(react-dom@19.2.0(react@19.2.0))(react@19.2.0)
      '@radix-ui/react-scroll-area':
        specifier: ^1.2.9
        version: 1.2.10(@types/react-dom@19.2.0(@types/react@19.2.0))(@types/react@19.2.0)(react-dom@19.2.0(react@19.2.0))(react@19.2.0)
      '@radix-ui/react-select':
        specifier: ^2.2.5
        version: 2.2.6(@types/react-dom@19.2.0(@types/react@19.2.0))(@types/react@19.2.0)(react-dom@19.2.0(react@19.2.0))(react@19.2.0)
      '@radix-ui/react-separator':
        specifier: ^1.1.7
        version: 1.1.7(@types/react-dom@19.2.0(@types/react@19.2.0))(@types/react@19.2.0)(react-dom@19.2.0(react@19.2.0))(react@19.2.0)
      '@radix-ui/react-slider':
        specifier: ^1.3.5
        version: 1.3.6(@types/react-dom@19.2.0(@types/react@19.2.0))(@types/react@19.2.0)(react-dom@19.2.0(react@19.2.0))(react@19.2.0)
      '@radix-ui/react-slot':
        specifier: ^1.2.3
        version: 1.2.3(@types/react@19.2.0)(react@19.2.0)
      '@radix-ui/react-switch':
        specifier: ^1.2.5
        version: 1.2.6(@types/react-dom@19.2.0(@types/react@19.2.0))(@types/react@19.2.0)(react-dom@19.2.0(react@19.2.0))(react@19.2.0)
      '@radix-ui/react-tabs':
        specifier: ^1.1.12
        version: 1.1.13(@types/react-dom@19.2.0(@types/react@19.2.0))(@types/react@19.2.0)(react-dom@19.2.0(react@19.2.0))(react@19.2.0)
      '@radix-ui/react-toast':
        specifier: ^1.2.14
        version: 1.2.15(@types/react-dom@19.2.0(@types/react@19.2.0))(@types/react@19.2.0)(react-dom@19.2.0(react@19.2.0))(react@19.2.0)
      '@radix-ui/react-toggle':
        specifier: ^1.1.9
        version: 1.1.10(@types/react-dom@19.2.0(@types/react@19.2.0))(@types/react@19.2.0)(react-dom@19.2.0(react@19.2.0))(react@19.2.0)
      '@radix-ui/react-toggle-group':
        specifier: ^1.1.10
        version: 1.1.11(@types/react-dom@19.2.0(@types/react@19.2.0))(@types/react@19.2.0)(react-dom@19.2.0(react@19.2.0))(react@19.2.0)
      '@radix-ui/react-tooltip':
        specifier: ^1.2.7
        version: 1.2.8(@types/react-dom@19.2.0(@types/react@19.2.0))(@types/react@19.2.0)(react-dom@19.2.0(react@19.2.0))(react@19.2.0)
      '@t3-oss/env-nextjs':
        specifier: ^0.12.0
        version: 0.12.0(typescript@5.9.3)(zod@3.25.76)
      '@tanstack/react-query':
        specifier: ^5.69.0
        version: 5.90.2(react@19.2.0)
      '@trpc/client':
        specifier: ^11.0.0
        version: 11.6.0(@trpc/server@11.6.0(typescript@5.9.3))(typescript@5.9.3)
      '@trpc/react-query':
        specifier: ^11.0.0
        version: 11.6.0(@tanstack/react-query@5.90.2(react@19.2.0))(@trpc/client@11.6.0(@trpc/server@11.6.0(typescript@5.9.3))(typescript@5.9.3))(@trpc/server@11.6.0(typescript@5.9.3))(react-dom@19.2.0(react@19.2.0))(react@19.2.0)(typescript@5.9.3)
      '@trpc/server':
        specifier: ^11.0.0
        version: 11.6.0(typescript@5.9.3)
      '@vercel/analytics':
        specifier: ^1.5.0
        version: 1.5.0(next@15.5.4(react-dom@19.2.0(react@19.2.0))(react@19.2.0))(react@19.2.0)
      aos:
        specifier: ^2.3.4
        version: 2.3.4
      class-variance-authority:
        specifier: ^0.7.1
        version: 0.7.1
      clsx:
        specifier: ^2.1.1
        version: 2.1.1
      cmdk:
        specifier: ^1.1.1
        version: 1.1.1(@types/react-dom@19.2.0(@types/react@19.2.0))(@types/react@19.2.0)(react-dom@19.2.0(react@19.2.0))(react@19.2.0)
      date-fns:
        specifier: ^4.1.0
        version: 4.1.0
      embla-carousel-react:
        specifier: ^8.6.0
        version: 8.6.0(react@19.2.0)
      framer-motion:
        specifier: ^12.23.12
<<<<<<< HEAD
        version: 12.23.14(react-dom@19.1.1(react@19.1.1))(react@19.1.1)
      geist:
        specifier: ^1.5.1
        version: 1.5.1(next@15.5.3(react-dom@19.1.1(react@19.1.1))(react@19.1.1))
=======
        version: 12.23.22(react-dom@19.2.0(react@19.2.0))(react@19.2.0)
      geist:
        specifier: ^1.5.1
        version: 1.5.1(next@15.5.4(react-dom@19.2.0(react@19.2.0))(react@19.2.0))
>>>>>>> db1fe808
      html2canvas:
        specifier: ^1.4.1
        version: 1.4.1
      input-otp:
        specifier: ^1.4.2
        version: 1.4.2(react-dom@19.2.0(react@19.2.0))(react@19.2.0)
      jose:
        specifier: ^6.1.0
        version: 6.1.0
      jspdf:
        specifier: ^3.0.1
        version: 3.0.3
      lucide-react:
        specifier: ^0.515.0
        version: 0.515.0(react@19.2.0)
      next:
        specifier: ^15.3.3
        version: 15.5.4(react-dom@19.2.0(react@19.2.0))(react@19.2.0)
      next-auth:
        specifier: 5.0.0-beta.25
        version: 5.0.0-beta.25(next@15.5.4(react-dom@19.2.0(react@19.2.0))(react@19.2.0))(react@19.2.0)
      next-themes:
        specifier: ^0.4.6
        version: 0.4.6(react-dom@19.2.0(react@19.2.0))(react@19.2.0)
      radix-ui:
        specifier: ^1.4.2
        version: 1.4.3(@types/react-dom@19.2.0(@types/react@19.2.0))(@types/react@19.2.0)(react-dom@19.2.0(react@19.2.0))(react@19.2.0)
      react:
        specifier: ^19.1.0
        version: 19.2.0
      react-day-picker:
        specifier: ^9.7.0
        version: 9.11.0(react@19.2.0)
      react-dom:
        specifier: ^19.1.0
        version: 19.2.0(react@19.2.0)
      react-hook-form:
        specifier: ^7.57.0
        version: 7.63.0(react@19.2.0)
      react-resizable-panels:
        specifier: ^3.0.2
        version: 3.0.6(react-dom@19.2.0(react@19.2.0))(react@19.2.0)
      recharts:
        specifier: ^2.15.4
        version: 2.15.4(react-dom@19.2.0(react@19.2.0))(react@19.2.0)
      server-only:
        specifier: ^0.0.1
        version: 0.0.1
      sonner:
        specifier: ^2.0.5
        version: 2.0.7(react-dom@19.2.0(react@19.2.0))(react@19.2.0)
      superjson:
        specifier: ^2.2.1
        version: 2.2.2
      tailwind-merge:
        specifier: ^3.3.1
        version: 3.3.1
      tailwindcss-animate:
        specifier: ^1.0.7
        version: 1.0.7(tailwindcss@4.1.14)
      uuid:
        specifier: ^13.0.0
        version: 13.0.0
      vaul:
        specifier: ^1.1.2
        version: 1.1.2(@types/react-dom@19.2.0(@types/react@19.2.0))(@types/react@19.2.0)(react-dom@19.2.0(react@19.2.0))(react@19.2.0)
      zod:
        specifier: ^3.25.76
        version: 3.25.76
      zustand:
        specifier: ^5.0.7
        version: 5.0.8(@types/react@19.2.0)(react@19.2.0)(use-sync-external-store@1.6.0(react@19.2.0))
    devDependencies:
      '@eslint/eslintrc':
        specifier: ^3.3.1
        version: 3.3.1
      '@tailwindcss/postcss':
        specifier: ^4.0.17
        version: 4.1.14
      '@types/aos':
        specifier: ^3.0.7
        version: 3.0.7
      '@types/node':
        specifier: ^20.14.10
        version: 20.19.19
      '@types/react':
        specifier: ^19.1.8
        version: 19.2.0
      '@types/react-dom':
        specifier: ^19.1.6
        version: 19.2.0(@types/react@19.2.0)
      autoprefixer:
        specifier: ^10.4.21
        version: 10.4.21(postcss@8.5.6)
      eslint:
        specifier: ^9.23.0
        version: 9.36.0(jiti@2.6.1)
      eslint-config-next:
        specifier: ^15.2.3
        version: 15.5.4(eslint@9.36.0(jiti@2.6.1))(typescript@5.9.3)
      postcss:
        specifier: ^8.5.3
        version: 8.5.6
      postcss-preset-env:
        specifier: ^10.2.4
        version: 10.4.0(postcss@8.5.6)
      prettier:
        specifier: ^3.5.3
        version: 3.6.2
      prettier-plugin-tailwindcss:
        specifier: ^0.6.11
        version: 0.6.14(prettier@3.6.2)
      prisma:
        specifier: ^6.5.0
        version: 6.16.3(typescript@5.9.3)
      tailwindcss:
        specifier: ^4.0.17
        version: 4.1.14
      tw-animate-css:
        specifier: ^1.3.4
        version: 1.4.0
      typescript:
        specifier: ^5.8.2
        version: 5.9.3
      typescript-eslint:
        specifier: ^8.27.0
        version: 8.45.0(eslint@9.36.0(jiti@2.6.1))(typescript@5.9.3)

packages:

  '@alloc/quick-lru@5.2.0':
    resolution: {integrity: sha512-UrcABB+4bUrFABwbluTIBErXwvbsU/V7TZWfmbgJfbkwiBuziS9gxdODUyuiecfdGQ85jglMW6juS3+z5TsKLw==}
    engines: {node: '>=10'}

  '@auth/core@0.37.2':
    resolution: {integrity: sha512-kUvzyvkcd6h1vpeMAojK2y7+PAV5H+0Cc9+ZlKYDFhDY31AlvsB+GW5vNO4qE3Y07KeQgvNO9U0QUx/fN62kBw==}
    peerDependencies:
      '@simplewebauthn/browser': ^9.0.1
      '@simplewebauthn/server': ^9.0.2
      nodemailer: ^6.8.0
    peerDependenciesMeta:
      '@simplewebauthn/browser':
        optional: true
      '@simplewebauthn/server':
        optional: true
      nodemailer:
        optional: true

  '@auth/core@0.40.0':
    resolution: {integrity: sha512-n53uJE0RH5SqZ7N1xZoMKekbHfQgjd0sAEyUbE+IYJnmuQkbvuZnXItCU7d+i7Fj8VGOgqvNO7Mw4YfBTlZeQw==}
    peerDependencies:
      '@simplewebauthn/browser': ^9.0.1
      '@simplewebauthn/server': ^9.0.2
      nodemailer: ^6.8.0
    peerDependenciesMeta:
      '@simplewebauthn/browser':
        optional: true
      '@simplewebauthn/server':
        optional: true
      nodemailer:
        optional: true

  '@auth/prisma-adapter@2.10.0':
    resolution: {integrity: sha512-EliOQoTjGK87jWWqnJvlQjbR4PjQZQqtwRwPAe108WwT9ubuuJJIrL68aNnQr4hFESz6P7SEX2bZy+y2yL37Gw==}
    peerDependencies:
      '@prisma/client': '>=2.26.0 || >=3 || >=4 || >=5 || >=6'

  '@babel/runtime@7.28.4':
    resolution: {integrity: sha512-Q/N6JNWvIvPnLDvjlE1OUBLPQHH6l3CltCEsHIujp45zQUSSh8K+gHnaEX45yAT1nyngnINhvWtzN+Nb9D8RAQ==}
    engines: {node: '>=6.9.0'}

  '@csstools/cascade-layer-name-parser@2.0.5':
    resolution: {integrity: sha512-p1ko5eHgV+MgXFVa4STPKpvPxr6ReS8oS2jzTukjR74i5zJNyWO1ZM1m8YKBXnzDKWfBN1ztLYlHxbVemDD88A==}
    engines: {node: '>=18'}
    peerDependencies:
      '@csstools/css-parser-algorithms': ^3.0.5
      '@csstools/css-tokenizer': ^3.0.4

  '@csstools/color-helpers@5.1.0':
    resolution: {integrity: sha512-S11EXWJyy0Mz5SYvRmY8nJYTFFd1LCNV+7cXyAgQtOOuzb4EsgfqDufL+9esx72/eLhsRdGZwaldu/h+E4t4BA==}
    engines: {node: '>=18'}

  '@csstools/css-calc@2.1.4':
    resolution: {integrity: sha512-3N8oaj+0juUw/1H3YwmDDJXCgTB1gKU6Hc/bB502u9zR0q2vd786XJH9QfrKIEgFlZmhZiq6epXl4rHqhzsIgQ==}
    engines: {node: '>=18'}
    peerDependencies:
      '@csstools/css-parser-algorithms': ^3.0.5
      '@csstools/css-tokenizer': ^3.0.4

  '@csstools/css-color-parser@3.1.0':
    resolution: {integrity: sha512-nbtKwh3a6xNVIp/VRuXV64yTKnb1IjTAEEh3irzS+HkKjAOYLTGNb9pmVNntZ8iVBHcWDA2Dof0QtPgFI1BaTA==}
    engines: {node: '>=18'}
    peerDependencies:
      '@csstools/css-parser-algorithms': ^3.0.5
      '@csstools/css-tokenizer': ^3.0.4

  '@csstools/css-parser-algorithms@3.0.5':
    resolution: {integrity: sha512-DaDeUkXZKjdGhgYaHNJTV9pV7Y9B3b644jCLs9Upc3VeNGg6LWARAT6O+Q+/COo+2gg/bM5rhpMAtf70WqfBdQ==}
    engines: {node: '>=18'}
    peerDependencies:
      '@csstools/css-tokenizer': ^3.0.4

  '@csstools/css-tokenizer@3.0.4':
    resolution: {integrity: sha512-Vd/9EVDiu6PPJt9yAh6roZP6El1xHrdvIVGjyBsHR0RYwNHgL7FJPyIIW4fANJNG6FtyZfvlRPpFI4ZM/lubvw==}
    engines: {node: '>=18'}

  '@csstools/media-query-list-parser@4.0.3':
    resolution: {integrity: sha512-HAYH7d3TLRHDOUQK4mZKf9k9Ph/m8Akstg66ywKR4SFAigjs3yBiUeZtFxywiTm5moZMAp/5W/ZuFnNXXYLuuQ==}
    engines: {node: '>=18'}
    peerDependencies:
      '@csstools/css-parser-algorithms': ^3.0.5
      '@csstools/css-tokenizer': ^3.0.4

  '@csstools/postcss-alpha-function@1.0.1':
    resolution: {integrity: sha512-isfLLwksH3yHkFXfCI2Gcaqg7wGGHZZwunoJzEZk0yKYIokgre6hYVFibKL3SYAoR1kBXova8LB+JoO5vZzi9w==}
    engines: {node: '>=18'}
    peerDependencies:
      postcss: ^8.4

  '@csstools/postcss-cascade-layers@5.0.2':
    resolution: {integrity: sha512-nWBE08nhO8uWl6kSAeCx4im7QfVko3zLrtgWZY4/bP87zrSPpSyN/3W3TDqz1jJuH+kbKOHXg5rJnK+ZVYcFFg==}
    engines: {node: '>=18'}
    peerDependencies:
      postcss: ^8.4

  '@csstools/postcss-color-function-display-p3-linear@1.0.1':
    resolution: {integrity: sha512-E5qusdzhlmO1TztYzDIi8XPdPoYOjoTY6HBYBCYSj+Gn4gQRBlvjgPQXzfzuPQqt8EhkC/SzPKObg4Mbn8/xMg==}
    engines: {node: '>=18'}
    peerDependencies:
      postcss: ^8.4

  '@csstools/postcss-color-function@4.0.12':
    resolution: {integrity: sha512-yx3cljQKRaSBc2hfh8rMZFZzChaFgwmO2JfFgFr1vMcF3C/uyy5I4RFIBOIWGq1D+XbKCG789CGkG6zzkLpagA==}
    engines: {node: '>=18'}
    peerDependencies:
      postcss: ^8.4

  '@csstools/postcss-color-mix-function@3.0.12':
    resolution: {integrity: sha512-4STERZfCP5Jcs13P1U5pTvI9SkgLgfMUMhdXW8IlJWkzOOOqhZIjcNhWtNJZes2nkBDsIKJ0CJtFtuaZ00moag==}
    engines: {node: '>=18'}
    peerDependencies:
      postcss: ^8.4

  '@csstools/postcss-color-mix-variadic-function-arguments@1.0.2':
    resolution: {integrity: sha512-rM67Gp9lRAkTo+X31DUqMEq+iK+EFqsidfecmhrteErxJZb6tUoJBVQca1Vn1GpDql1s1rD1pKcuYzMsg7Z1KQ==}
    engines: {node: '>=18'}
    peerDependencies:
      postcss: ^8.4

  '@csstools/postcss-content-alt-text@2.0.8':
    resolution: {integrity: sha512-9SfEW9QCxEpTlNMnpSqFaHyzsiRpZ5J5+KqCu1u5/eEJAWsMhzT40qf0FIbeeglEvrGRMdDzAxMIz3wqoGSb+Q==}
    engines: {node: '>=18'}
    peerDependencies:
      postcss: ^8.4

  '@csstools/postcss-contrast-color-function@2.0.12':
    resolution: {integrity: sha512-YbwWckjK3qwKjeYz/CijgcS7WDUCtKTd8ShLztm3/i5dhh4NaqzsbYnhm4bjrpFpnLZ31jVcbK8YL77z3GBPzA==}
    engines: {node: '>=18'}
    peerDependencies:
      postcss: ^8.4

  '@csstools/postcss-exponential-functions@2.0.9':
    resolution: {integrity: sha512-abg2W/PI3HXwS/CZshSa79kNWNZHdJPMBXeZNyPQFbbj8sKO3jXxOt/wF7juJVjyDTc6JrvaUZYFcSBZBhaxjw==}
    engines: {node: '>=18'}
    peerDependencies:
      postcss: ^8.4

  '@csstools/postcss-font-format-keywords@4.0.0':
    resolution: {integrity: sha512-usBzw9aCRDvchpok6C+4TXC57btc4bJtmKQWOHQxOVKen1ZfVqBUuCZ/wuqdX5GHsD0NRSr9XTP+5ID1ZZQBXw==}
    engines: {node: '>=18'}
    peerDependencies:
      postcss: ^8.4

  '@csstools/postcss-gamut-mapping@2.0.11':
    resolution: {integrity: sha512-fCpCUgZNE2piVJKC76zFsgVW1apF6dpYsqGyH8SIeCcM4pTEsRTWTLCaJIMKFEundsCKwY1rwfhtrio04RJ4Dw==}
    engines: {node: '>=18'}
    peerDependencies:
      postcss: ^8.4

  '@csstools/postcss-gradients-interpolation-method@5.0.12':
    resolution: {integrity: sha512-jugzjwkUY0wtNrZlFeyXzimUL3hN4xMvoPnIXxoZqxDvjZRiSh+itgHcVUWzJ2VwD/VAMEgCLvtaJHX+4Vj3Ow==}
    engines: {node: '>=18'}
    peerDependencies:
      postcss: ^8.4

  '@csstools/postcss-hwb-function@4.0.12':
    resolution: {integrity: sha512-mL/+88Z53KrE4JdePYFJAQWFrcADEqsLprExCM04GDNgHIztwFzj0Mbhd/yxMBngq0NIlz58VVxjt5abNs1VhA==}
    engines: {node: '>=18'}
    peerDependencies:
      postcss: ^8.4

  '@csstools/postcss-ic-unit@4.0.4':
    resolution: {integrity: sha512-yQ4VmossuOAql65sCPppVO1yfb7hDscf4GseF0VCA/DTDaBc0Wtf8MTqVPfjGYlT5+2buokG0Gp7y0atYZpwjg==}
    engines: {node: '>=18'}
    peerDependencies:
      postcss: ^8.4

  '@csstools/postcss-initial@2.0.1':
    resolution: {integrity: sha512-L1wLVMSAZ4wovznquK0xmC7QSctzO4D0Is590bxpGqhqjboLXYA16dWZpfwImkdOgACdQ9PqXsuRroW6qPlEsg==}
    engines: {node: '>=18'}
    peerDependencies:
      postcss: ^8.4

  '@csstools/postcss-is-pseudo-class@5.0.3':
    resolution: {integrity: sha512-jS/TY4SpG4gszAtIg7Qnf3AS2pjcUM5SzxpApOrlndMeGhIbaTzWBzzP/IApXoNWEW7OhcjkRT48jnAUIFXhAQ==}
    engines: {node: '>=18'}
    peerDependencies:
      postcss: ^8.4

  '@csstools/postcss-light-dark-function@2.0.11':
    resolution: {integrity: sha512-fNJcKXJdPM3Lyrbmgw2OBbaioU7yuKZtiXClf4sGdQttitijYlZMD5K7HrC/eF83VRWRrYq6OZ0Lx92leV2LFA==}
    engines: {node: '>=18'}
    peerDependencies:
      postcss: ^8.4

  '@csstools/postcss-logical-float-and-clear@3.0.0':
    resolution: {integrity: sha512-SEmaHMszwakI2rqKRJgE+8rpotFfne1ZS6bZqBoQIicFyV+xT1UF42eORPxJkVJVrH9C0ctUgwMSn3BLOIZldQ==}
    engines: {node: '>=18'}
    peerDependencies:
      postcss: ^8.4

  '@csstools/postcss-logical-overflow@2.0.0':
    resolution: {integrity: sha512-spzR1MInxPuXKEX2csMamshR4LRaSZ3UXVaRGjeQxl70ySxOhMpP2252RAFsg8QyyBXBzuVOOdx1+bVO5bPIzA==}
    engines: {node: '>=18'}
    peerDependencies:
      postcss: ^8.4

  '@csstools/postcss-logical-overscroll-behavior@2.0.0':
    resolution: {integrity: sha512-e/webMjoGOSYfqLunyzByZj5KKe5oyVg/YSbie99VEaSDE2kimFm0q1f6t/6Jo+VVCQ/jbe2Xy+uX+C4xzWs4w==}
    engines: {node: '>=18'}
    peerDependencies:
      postcss: ^8.4

  '@csstools/postcss-logical-resize@3.0.0':
    resolution: {integrity: sha512-DFbHQOFW/+I+MY4Ycd/QN6Dg4Hcbb50elIJCfnwkRTCX05G11SwViI5BbBlg9iHRl4ytB7pmY5ieAFk3ws7yyg==}
    engines: {node: '>=18'}
    peerDependencies:
      postcss: ^8.4

  '@csstools/postcss-logical-viewport-units@3.0.4':
    resolution: {integrity: sha512-q+eHV1haXA4w9xBwZLKjVKAWn3W2CMqmpNpZUk5kRprvSiBEGMgrNH3/sJZ8UA3JgyHaOt3jwT9uFa4wLX4EqQ==}
    engines: {node: '>=18'}
    peerDependencies:
      postcss: ^8.4

  '@csstools/postcss-media-minmax@2.0.9':
    resolution: {integrity: sha512-af9Qw3uS3JhYLnCbqtZ9crTvvkR+0Se+bBqSr7ykAnl9yKhk6895z9rf+2F4dClIDJWxgn0iZZ1PSdkhrbs2ig==}
    engines: {node: '>=18'}
    peerDependencies:
      postcss: ^8.4

  '@csstools/postcss-media-queries-aspect-ratio-number-values@3.0.5':
    resolution: {integrity: sha512-zhAe31xaaXOY2Px8IYfoVTB3wglbJUVigGphFLj6exb7cjZRH9A6adyE22XfFK3P2PzwRk0VDeTJmaxpluyrDg==}
    engines: {node: '>=18'}
    peerDependencies:
      postcss: ^8.4

  '@csstools/postcss-nested-calc@4.0.0':
    resolution: {integrity: sha512-jMYDdqrQQxE7k9+KjstC3NbsmC063n1FTPLCgCRS2/qHUbHM0mNy9pIn4QIiQGs9I/Bg98vMqw7mJXBxa0N88A==}
    engines: {node: '>=18'}
    peerDependencies:
      postcss: ^8.4

  '@csstools/postcss-normalize-display-values@4.0.0':
    resolution: {integrity: sha512-HlEoG0IDRoHXzXnkV4in47dzsxdsjdz6+j7MLjaACABX2NfvjFS6XVAnpaDyGesz9gK2SC7MbNwdCHusObKJ9Q==}
    engines: {node: '>=18'}
    peerDependencies:
      postcss: ^8.4

  '@csstools/postcss-oklab-function@4.0.12':
    resolution: {integrity: sha512-HhlSmnE1NKBhXsTnNGjxvhryKtO7tJd1w42DKOGFD6jSHtYOrsJTQDKPMwvOfrzUAk8t7GcpIfRyM7ssqHpFjg==}
    engines: {node: '>=18'}
    peerDependencies:
      postcss: ^8.4

  '@csstools/postcss-progressive-custom-properties@4.2.1':
    resolution: {integrity: sha512-uPiiXf7IEKtUQXsxu6uWtOlRMXd2QWWy5fhxHDnPdXKCQckPP3E34ZgDoZ62r2iT+UOgWsSbM4NvHE5m3mAEdw==}
    engines: {node: '>=18'}
    peerDependencies:
      postcss: ^8.4

  '@csstools/postcss-random-function@2.0.1':
    resolution: {integrity: sha512-q+FQaNiRBhnoSNo+GzqGOIBKoHQ43lYz0ICrV+UudfWnEF6ksS6DsBIJSISKQT2Bvu3g4k6r7t0zYrk5pDlo8w==}
    engines: {node: '>=18'}
    peerDependencies:
      postcss: ^8.4

  '@csstools/postcss-relative-color-syntax@3.0.12':
    resolution: {integrity: sha512-0RLIeONxu/mtxRtf3o41Lq2ghLimw0w9ByLWnnEVuy89exmEEq8bynveBxNW3nyHqLAFEeNtVEmC1QK9MZ8Huw==}
    engines: {node: '>=18'}
    peerDependencies:
      postcss: ^8.4

  '@csstools/postcss-scope-pseudo-class@4.0.1':
    resolution: {integrity: sha512-IMi9FwtH6LMNuLea1bjVMQAsUhFxJnyLSgOp/cpv5hrzWmrUYU5fm0EguNDIIOHUqzXode8F/1qkC/tEo/qN8Q==}
    engines: {node: '>=18'}
    peerDependencies:
      postcss: ^8.4

  '@csstools/postcss-sign-functions@1.1.4':
    resolution: {integrity: sha512-P97h1XqRPcfcJndFdG95Gv/6ZzxUBBISem0IDqPZ7WMvc/wlO+yU0c5D/OCpZ5TJoTt63Ok3knGk64N+o6L2Pg==}
    engines: {node: '>=18'}
    peerDependencies:
      postcss: ^8.4

  '@csstools/postcss-stepped-value-functions@4.0.9':
    resolution: {integrity: sha512-h9btycWrsex4dNLeQfyU3y3w40LMQooJWFMm/SK9lrKguHDcFl4VMkncKKoXi2z5rM9YGWbUQABI8BT2UydIcA==}
    engines: {node: '>=18'}
    peerDependencies:
      postcss: ^8.4

  '@csstools/postcss-text-decoration-shorthand@4.0.3':
    resolution: {integrity: sha512-KSkGgZfx0kQjRIYnpsD7X2Om9BUXX/Kii77VBifQW9Ih929hK0KNjVngHDH0bFB9GmfWcR9vJYJJRvw/NQjkrA==}
    engines: {node: '>=18'}
    peerDependencies:
      postcss: ^8.4

  '@csstools/postcss-trigonometric-functions@4.0.9':
    resolution: {integrity: sha512-Hnh5zJUdpNrJqK9v1/E3BbrQhaDTj5YiX7P61TOvUhoDHnUmsNNxcDAgkQ32RrcWx9GVUvfUNPcUkn8R3vIX6A==}
    engines: {node: '>=18'}
    peerDependencies:
      postcss: ^8.4

  '@csstools/postcss-unset-value@4.0.0':
    resolution: {integrity: sha512-cBz3tOCI5Fw6NIFEwU3RiwK6mn3nKegjpJuzCndoGq3BZPkUjnsq7uQmIeMNeMbMk7YD2MfKcgCpZwX5jyXqCA==}
    engines: {node: '>=18'}
    peerDependencies:
      postcss: ^8.4

  '@csstools/selector-resolve-nested@3.1.0':
    resolution: {integrity: sha512-mf1LEW0tJLKfWyvn5KdDrhpxHyuxpbNwTIwOYLIvsTffeyOf85j5oIzfG0yosxDgx/sswlqBnESYUcQH0vgZ0g==}
    engines: {node: '>=18'}
    peerDependencies:
      postcss-selector-parser: ^7.0.0

  '@csstools/selector-specificity@5.0.0':
    resolution: {integrity: sha512-PCqQV3c4CoVm3kdPhyeZ07VmBRdH2EpMFA/pd9OASpOEC3aXNGoqPDAZ80D0cLpMBxnmk0+yNhGsEx31hq7Gtw==}
    engines: {node: '>=18'}
    peerDependencies:
      postcss-selector-parser: ^7.0.0

  '@csstools/utilities@2.0.0':
    resolution: {integrity: sha512-5VdOr0Z71u+Yp3ozOx8T11N703wIFGVRgOWbOZMKgglPJsWA54MRIoMNVMa7shUToIhx5J8vX4sOZgD2XiihiQ==}
    engines: {node: '>=18'}
    peerDependencies:
      postcss: ^8.4

  '@date-fns/tz@1.4.1':
    resolution: {integrity: sha512-P5LUNhtbj6YfI3iJjw5EL9eUAG6OitD0W3fWQcpQjDRc/QIsL0tRNuO1PcDvPccWL1fSTXXdE1ds+l95DV/OFA==}

  '@emnapi/core@1.5.0':
    resolution: {integrity: sha512-sbP8GzB1WDzacS8fgNPpHlp6C9VZe+SJP3F90W9rLemaQj2PzIuTEl1qDOYQf58YIpyjViI24y9aPWCjEzY2cg==}

  '@emnapi/runtime@1.5.0':
    resolution: {integrity: sha512-97/BJ3iXHww3djw6hYIfErCZFee7qCtrneuLa20UXFCOTCfBM2cvQHjWJ2EG0s0MtdNwInarqCTz35i4wWXHsQ==}

  '@emnapi/wasi-threads@1.1.0':
    resolution: {integrity: sha512-WI0DdZ8xFSbgMjR1sFsKABJ/C5OnRrjT06JXbZKexJGrDuPTzZdDYfFlsgcCXCyf+suG5QU2e/y1Wo2V/OapLQ==}

  '@eslint-community/eslint-utils@4.9.0':
    resolution: {integrity: sha512-ayVFHdtZ+hsq1t2Dy24wCmGXGe4q9Gu3smhLYALJrr473ZH27MsnSL+LKUlimp4BWJqMDMLmPpx/Q9R3OAlL4g==}
    engines: {node: ^12.22.0 || ^14.17.0 || >=16.0.0}
    peerDependencies:
      eslint: ^6.0.0 || ^7.0.0 || >=8.0.0

  '@eslint-community/regexpp@4.12.1':
    resolution: {integrity: sha512-CCZCDJuduB9OUkFkY2IgppNZMi2lBQgD2qzwXkEia16cge2pijY/aXi96CJMquDMn3nJdlPV1A5KrJEXwfLNzQ==}
    engines: {node: ^12.0.0 || ^14.0.0 || >=16.0.0}

  '@eslint/config-array@0.21.0':
    resolution: {integrity: sha512-ENIdc4iLu0d93HeYirvKmrzshzofPw6VkZRKQGe9Nv46ZnWUzcF1xV01dcvEg/1wXUR61OmmlSfyeyO7EvjLxQ==}
    engines: {node: ^18.18.0 || ^20.9.0 || >=21.1.0}

  '@eslint/config-helpers@0.3.1':
    resolution: {integrity: sha512-xR93k9WhrDYpXHORXpxVL5oHj3Era7wo6k/Wd8/IsQNnZUTzkGS29lyn3nAT05v6ltUuTFVCCYDEGfy2Or/sPA==}
    engines: {node: ^18.18.0 || ^20.9.0 || >=21.1.0}

  '@eslint/core@0.15.2':
    resolution: {integrity: sha512-78Md3/Rrxh83gCxoUc0EiciuOHsIITzLy53m3d9UyiW8y9Dj2D29FeETqyKA+BRK76tnTp6RXWb3pCay8Oyomg==}
    engines: {node: ^18.18.0 || ^20.9.0 || >=21.1.0}

  '@eslint/eslintrc@3.3.1':
    resolution: {integrity: sha512-gtF186CXhIl1p4pJNGZw8Yc6RlshoePRvE0X91oPGb3vZ8pM3qOS9W9NGPat9LziaBV7XrJWGylNQXkGcnM3IQ==}
    engines: {node: ^18.18.0 || ^20.9.0 || >=21.1.0}

  '@eslint/js@9.36.0':
    resolution: {integrity: sha512-uhCbYtYynH30iZErszX78U+nR3pJU3RHGQ57NXy5QupD4SBVwDeU8TNBy+MjMngc1UyIW9noKqsRqfjQTBU2dw==}
    engines: {node: ^18.18.0 || ^20.9.0 || >=21.1.0}

  '@eslint/object-schema@2.1.6':
    resolution: {integrity: sha512-RBMg5FRL0I0gs51M/guSAj5/e14VQ4tpZnQNWwuDT66P14I43ItmPfIZRhO9fUVIPOAQXU47atlywZ/czoqFPA==}
    engines: {node: ^18.18.0 || ^20.9.0 || >=21.1.0}

  '@eslint/plugin-kit@0.3.5':
    resolution: {integrity: sha512-Z5kJ+wU3oA7MMIqVR9tyZRtjYPr4OC004Q4Rw7pgOKUOKkJfZ3O24nz3WYfGRpMDNmcOi3TwQOmgm7B7Tpii0w==}
    engines: {node: ^18.18.0 || ^20.9.0 || >=21.1.0}

  '@floating-ui/core@1.7.3':
    resolution: {integrity: sha512-sGnvb5dmrJaKEZ+LDIpguvdX3bDlEllmv4/ClQ9awcmCZrlx5jQyyMWFM5kBI+EyNOCDDiKk8il0zeuX3Zlg/w==}

  '@floating-ui/dom@1.7.4':
    resolution: {integrity: sha512-OOchDgh4F2CchOX94cRVqhvy7b3AFb+/rQXyswmzmGakRfkMgoWVjfnLWkRirfLEfuD4ysVW16eXzwt3jHIzKA==}

  '@floating-ui/react-dom@2.1.6':
    resolution: {integrity: sha512-4JX6rEatQEvlmgU80wZyq9RT96HZJa88q8hp0pBd+LrczeDI4o6uA2M+uvxngVHo4Ihr8uibXxH6+70zhAFrVw==}
    peerDependencies:
      react: '>=16.8.0'
      react-dom: '>=16.8.0'

  '@floating-ui/utils@0.2.10':
    resolution: {integrity: sha512-aGTxbpbg8/b5JfU1HXSrbH3wXZuLPJcNEcZQFMxLs3oSzgtVu6nFPkbbGGUvBcUjKV2YyB9Wxxabo+HEH9tcRQ==}

  '@hello-pangea/dnd@18.0.1':
    resolution: {integrity: sha512-xojVWG8s/TGrKT1fC8K2tIWeejJYTAeJuj36zM//yEm/ZrnZUSFGS15BpO+jGZT1ybWvyXmeDJwPYb4dhWlbZQ==}
    peerDependencies:
      react: ^18.0.0 || ^19.0.0
      react-dom: ^18.0.0 || ^19.0.0

  '@hookform/resolvers@5.2.2':
    resolution: {integrity: sha512-A/IxlMLShx3KjV/HeTcTfaMxdwy690+L/ZADoeaTltLx+CVuzkeVIPuybK3jrRfw7YZnmdKsVVHAlEPIAEUNlA==}
    peerDependencies:
      react-hook-form: ^7.55.0

  '@humanfs/core@0.19.1':
    resolution: {integrity: sha512-5DyQ4+1JEUzejeK1JGICcideyfUbGixgS9jNgex5nqkW+cY7WZhxBigmieN5Qnw9ZosSNVC9KQKyb+GUaGyKUA==}
    engines: {node: '>=18.18.0'}

  '@humanfs/node@0.16.7':
    resolution: {integrity: sha512-/zUx+yOsIrG4Y43Eh2peDeKCxlRt/gET6aHfaKpuq267qXdYDFViVHfMaLyygZOnl0kGWxFIgsBy8QFuTLUXEQ==}
    engines: {node: '>=18.18.0'}

  '@humanwhocodes/module-importer@1.0.1':
    resolution: {integrity: sha512-bxveV4V8v5Yb4ncFTT3rPSgZBOpCkjfK0y4oVVVJwIuDVBRMDXrPyXRL988i5ap9m9bnyEEjWfm5WkBmtffLfA==}
    engines: {node: '>=12.22'}

  '@humanwhocodes/retry@0.4.3':
    resolution: {integrity: sha512-bV0Tgo9K4hfPCek+aMAn81RppFKv2ySDQeMoSZuvTASywNTnVJCArCZE2FWqpvIatKu7VMRLWlR1EazvVhDyhQ==}
    engines: {node: '>=18.18'}

  '@img/colour@1.0.0':
    resolution: {integrity: sha512-A5P/LfWGFSl6nsckYtjw9da+19jB8hkJ6ACTGcDfEJ0aE+l2n2El7dsVM7UVHZQ9s2lmYMWlrS21YLy2IR1LUw==}
    engines: {node: '>=18'}

  '@img/sharp-darwin-arm64@0.34.4':
    resolution: {integrity: sha512-sitdlPzDVyvmINUdJle3TNHl+AG9QcwiAMsXmccqsCOMZNIdW2/7S26w0LyU8euiLVzFBL3dXPwVCq/ODnf2vA==}
    engines: {node: ^18.17.0 || ^20.3.0 || >=21.0.0}
    cpu: [arm64]
    os: [darwin]

  '@img/sharp-darwin-x64@0.34.4':
    resolution: {integrity: sha512-rZheupWIoa3+SOdF/IcUe1ah4ZDpKBGWcsPX6MT0lYniH9micvIU7HQkYTfrx5Xi8u+YqwLtxC/3vl8TQN6rMg==}
    engines: {node: ^18.17.0 || ^20.3.0 || >=21.0.0}
    cpu: [x64]
    os: [darwin]

  '@img/sharp-libvips-darwin-arm64@1.2.3':
    resolution: {integrity: sha512-QzWAKo7kpHxbuHqUC28DZ9pIKpSi2ts2OJnoIGI26+HMgq92ZZ4vk8iJd4XsxN+tYfNJxzH6W62X5eTcsBymHw==}
    cpu: [arm64]
    os: [darwin]

  '@img/sharp-libvips-darwin-x64@1.2.3':
    resolution: {integrity: sha512-Ju+g2xn1E2AKO6YBhxjj+ACcsPQRHT0bhpglxcEf+3uyPY+/gL8veniKoo96335ZaPo03bdDXMv0t+BBFAbmRA==}
    cpu: [x64]
    os: [darwin]

  '@img/sharp-libvips-linux-arm64@1.2.3':
    resolution: {integrity: sha512-I4RxkXU90cpufazhGPyVujYwfIm9Nk1QDEmiIsaPwdnm013F7RIceaCc87kAH+oUB1ezqEvC6ga4m7MSlqsJvQ==}
    cpu: [arm64]
    os: [linux]

  '@img/sharp-libvips-linux-arm@1.2.3':
    resolution: {integrity: sha512-x1uE93lyP6wEwGvgAIV0gP6zmaL/a0tGzJs/BIDDG0zeBhMnuUPm7ptxGhUbcGs4okDJrk4nxgrmxpib9g6HpA==}
    cpu: [arm]
    os: [linux]

  '@img/sharp-libvips-linux-ppc64@1.2.3':
    resolution: {integrity: sha512-Y2T7IsQvJLMCBM+pmPbM3bKT/yYJvVtLJGfCs4Sp95SjvnFIjynbjzsa7dY1fRJX45FTSfDksbTp6AGWudiyCg==}
    cpu: [ppc64]
    os: [linux]

  '@img/sharp-libvips-linux-s390x@1.2.3':
    resolution: {integrity: sha512-RgWrs/gVU7f+K7P+KeHFaBAJlNkD1nIZuVXdQv6S+fNA6syCcoboNjsV2Pou7zNlVdNQoQUpQTk8SWDHUA3y/w==}
    cpu: [s390x]
    os: [linux]

  '@img/sharp-libvips-linux-x64@1.2.3':
    resolution: {integrity: sha512-3JU7LmR85K6bBiRzSUc/Ff9JBVIFVvq6bomKE0e63UXGeRw2HPVEjoJke1Yx+iU4rL7/7kUjES4dZ/81Qjhyxg==}
    cpu: [x64]
    os: [linux]

  '@img/sharp-libvips-linuxmusl-arm64@1.2.3':
    resolution: {integrity: sha512-F9q83RZ8yaCwENw1GieztSfj5msz7GGykG/BA+MOUefvER69K/ubgFHNeSyUu64amHIYKGDs4sRCMzXVj8sEyw==}
    cpu: [arm64]
    os: [linux]

  '@img/sharp-libvips-linuxmusl-x64@1.2.3':
    resolution: {integrity: sha512-U5PUY5jbc45ANM6tSJpsgqmBF/VsL6LnxJmIf11kB7J5DctHgqm0SkuXzVWtIY90GnJxKnC/JT251TDnk1fu/g==}
    cpu: [x64]
    os: [linux]

  '@img/sharp-linux-arm64@0.34.4':
    resolution: {integrity: sha512-YXU1F/mN/Wu786tl72CyJjP/Ngl8mGHN1hST4BGl+hiW5jhCnV2uRVTNOcaYPs73NeT/H8Upm3y9582JVuZHrQ==}
    engines: {node: ^18.17.0 || ^20.3.0 || >=21.0.0}
    cpu: [arm64]
    os: [linux]

  '@img/sharp-linux-arm@0.34.4':
    resolution: {integrity: sha512-Xyam4mlqM0KkTHYVSuc6wXRmM7LGN0P12li03jAnZ3EJWZqj83+hi8Y9UxZUbxsgsK1qOEwg7O0Bc0LjqQVtxA==}
    engines: {node: ^18.17.0 || ^20.3.0 || >=21.0.0}
    cpu: [arm]
    os: [linux]

  '@img/sharp-linux-ppc64@0.34.4':
    resolution: {integrity: sha512-F4PDtF4Cy8L8hXA2p3TO6s4aDt93v+LKmpcYFLAVdkkD3hSxZzee0rh6/+94FpAynsuMpLX5h+LRsSG3rIciUQ==}
    engines: {node: ^18.17.0 || ^20.3.0 || >=21.0.0}
    cpu: [ppc64]
    os: [linux]

  '@img/sharp-linux-s390x@0.34.4':
    resolution: {integrity: sha512-qVrZKE9Bsnzy+myf7lFKvng6bQzhNUAYcVORq2P7bDlvmF6u2sCmK2KyEQEBdYk+u3T01pVsPrkj943T1aJAsw==}
    engines: {node: ^18.17.0 || ^20.3.0 || >=21.0.0}
    cpu: [s390x]
    os: [linux]

  '@img/sharp-linux-x64@0.34.4':
    resolution: {integrity: sha512-ZfGtcp2xS51iG79c6Vhw9CWqQC8l2Ot8dygxoDoIQPTat/Ov3qAa8qpxSrtAEAJW+UjTXc4yxCjNfxm4h6Xm2A==}
    engines: {node: ^18.17.0 || ^20.3.0 || >=21.0.0}
    cpu: [x64]
    os: [linux]

  '@img/sharp-linuxmusl-arm64@0.34.4':
    resolution: {integrity: sha512-8hDVvW9eu4yHWnjaOOR8kHVrew1iIX+MUgwxSuH2XyYeNRtLUe4VNioSqbNkB7ZYQJj9rUTT4PyRscyk2PXFKA==}
    engines: {node: ^18.17.0 || ^20.3.0 || >=21.0.0}
    cpu: [arm64]
    os: [linux]

  '@img/sharp-linuxmusl-x64@0.34.4':
    resolution: {integrity: sha512-lU0aA5L8QTlfKjpDCEFOZsTYGn3AEiO6db8W5aQDxj0nQkVrZWmN3ZP9sYKWJdtq3PWPhUNlqehWyXpYDcI9Sg==}
    engines: {node: ^18.17.0 || ^20.3.0 || >=21.0.0}
    cpu: [x64]
    os: [linux]

  '@img/sharp-wasm32@0.34.4':
    resolution: {integrity: sha512-33QL6ZO/qpRyG7woB/HUALz28WnTMI2W1jgX3Nu2bypqLIKx/QKMILLJzJjI+SIbvXdG9fUnmrxR7vbi1sTBeA==}
    engines: {node: ^18.17.0 || ^20.3.0 || >=21.0.0}
    cpu: [wasm32]

  '@img/sharp-win32-arm64@0.34.4':
    resolution: {integrity: sha512-2Q250do/5WXTwxW3zjsEuMSv5sUU4Tq9VThWKlU2EYLm4MB7ZeMwF+SFJutldYODXF6jzc6YEOC+VfX0SZQPqA==}
    engines: {node: ^18.17.0 || ^20.3.0 || >=21.0.0}
    cpu: [arm64]
    os: [win32]

  '@img/sharp-win32-ia32@0.34.4':
    resolution: {integrity: sha512-3ZeLue5V82dT92CNL6rsal6I2weKw1cYu+rGKm8fOCCtJTR2gYeUfY3FqUnIJsMUPIH68oS5jmZ0NiJ508YpEw==}
    engines: {node: ^18.17.0 || ^20.3.0 || >=21.0.0}
    cpu: [ia32]
    os: [win32]

  '@img/sharp-win32-x64@0.34.4':
    resolution: {integrity: sha512-xIyj4wpYs8J18sVN3mSQjwrw7fKUqRw+Z5rnHNCy5fYTxigBz81u5mOMPmFumwjcn8+ld1ppptMBCLic1nz6ig==}
    engines: {node: ^18.17.0 || ^20.3.0 || >=21.0.0}
    cpu: [x64]
    os: [win32]

  '@isaacs/fs-minipass@4.0.1':
    resolution: {integrity: sha512-wgm9Ehl2jpeqP3zw/7mo3kRHFp5MEDhqAdwy1fTGkHAwnkGOVsgpvQhL8B5n1qlb01jV3n/bI0ZfZp5lWA1k4w==}
    engines: {node: '>=18.0.0'}

  '@jridgewell/gen-mapping@0.3.13':
    resolution: {integrity: sha512-2kkt/7niJ6MgEPxF0bYdQ6etZaA+fQvDcLKckhy1yIQOzaoKjBBjSj63/aLVjYE3qhRt5dvM+uUyfCg6UKCBbA==}

  '@jridgewell/remapping@2.3.5':
    resolution: {integrity: sha512-LI9u/+laYG4Ds1TDKSJW2YPrIlcVYOwi2fUC6xB43lueCjgxV4lffOCZCtYFiH6TNOX+tQKXx97T4IKHbhyHEQ==}

  '@jridgewell/resolve-uri@3.1.2':
    resolution: {integrity: sha512-bRISgCIjP20/tbWSPWMEi54QVPRZExkuD9lJL+UIxUKtwVJA8wW1Trb1jMs1RFXo1CBTNZ/5hpC9QvmKWdopKw==}
    engines: {node: '>=6.0.0'}

  '@jridgewell/sourcemap-codec@1.5.5':
    resolution: {integrity: sha512-cYQ9310grqxueWbl+WuIUIaiUaDcj7WOq5fVhEljNVgRfOUhY9fy2zTvfoqWsnebh8Sl70VScFbICvJnLKB0Og==}

  '@jridgewell/trace-mapping@0.3.31':
    resolution: {integrity: sha512-zzNR+SdQSDJzc8joaeP8QQoCQr8NuYx2dIIytl1QeBEZHJ9uW6hebsrYgbz8hJwUQao3TWCMtmfV8Nu1twOLAw==}

  '@napi-rs/wasm-runtime@0.2.12':
    resolution: {integrity: sha512-ZVWUcfwY4E/yPitQJl481FjFo3K22D6qF0DuFH6Y/nbnE11GY5uguDxZMGXPQ8WQ0128MXQD7TnfHyK4oWoIJQ==}

  '@next/env@15.5.4':
    resolution: {integrity: sha512-27SQhYp5QryzIT5uO8hq99C69eLQ7qkzkDPsk3N+GuS2XgOgoYEeOav7Pf8Tn4drECOVDsDg8oj+/DVy8qQL2A==}

  '@next/eslint-plugin-next@15.5.4':
    resolution: {integrity: sha512-SR1vhXNNg16T4zffhJ4TS7Xn7eq4NfKfcOsRwea7RIAHrjRpI9ALYbamqIJqkAhowLlERffiwk0FMvTLNdnVtw==}

  '@next/swc-darwin-arm64@15.5.4':
    resolution: {integrity: sha512-nopqz+Ov6uvorej8ndRX6HlxCYWCO3AHLfKK2TYvxoSB2scETOcfm/HSS3piPqc3A+MUgyHoqE6je4wnkjfrOA==}
    engines: {node: '>= 10'}
    cpu: [arm64]
    os: [darwin]

  '@next/swc-darwin-x64@15.5.4':
    resolution: {integrity: sha512-QOTCFq8b09ghfjRJKfb68kU9k2K+2wsC4A67psOiMn849K9ZXgCSRQr0oVHfmKnoqCbEmQWG1f2h1T2vtJJ9mA==}
    engines: {node: '>= 10'}
    cpu: [x64]
    os: [darwin]

  '@next/swc-linux-arm64-gnu@15.5.4':
    resolution: {integrity: sha512-eRD5zkts6jS3VfE/J0Kt1VxdFqTnMc3QgO5lFE5GKN3KDI/uUpSyK3CjQHmfEkYR4wCOl0R0XrsjpxfWEA++XA==}
    engines: {node: '>= 10'}
    cpu: [arm64]
    os: [linux]

  '@next/swc-linux-arm64-musl@15.5.4':
    resolution: {integrity: sha512-TOK7iTxmXFc45UrtKqWdZ1shfxuL4tnVAOuuJK4S88rX3oyVV4ZkLjtMT85wQkfBrOOvU55aLty+MV8xmcJR8A==}
    engines: {node: '>= 10'}
    cpu: [arm64]
    os: [linux]

  '@next/swc-linux-x64-gnu@15.5.4':
    resolution: {integrity: sha512-7HKolaj+481FSW/5lL0BcTkA4Ueam9SPYWyN/ib/WGAFZf0DGAN8frNpNZYFHtM4ZstrHZS3LY3vrwlIQfsiMA==}
    engines: {node: '>= 10'}
    cpu: [x64]
    os: [linux]

  '@next/swc-linux-x64-musl@15.5.4':
    resolution: {integrity: sha512-nlQQ6nfgN0nCO/KuyEUwwOdwQIGjOs4WNMjEUtpIQJPR2NUfmGpW2wkJln1d4nJ7oUzd1g4GivH5GoEPBgfsdw==}
    engines: {node: '>= 10'}
    cpu: [x64]
    os: [linux]

  '@next/swc-win32-arm64-msvc@15.5.4':
    resolution: {integrity: sha512-PcR2bN7FlM32XM6eumklmyWLLbu2vs+D7nJX8OAIoWy69Kef8mfiN4e8TUv2KohprwifdpFKPzIP1njuCjD0YA==}
    engines: {node: '>= 10'}
    cpu: [arm64]
    os: [win32]

  '@next/swc-win32-x64-msvc@15.5.4':
    resolution: {integrity: sha512-1ur2tSHZj8Px/KMAthmuI9FMp/YFusMMGoRNJaRZMOlSkgvLjzosSdQI0cJAKogdHl3qXUQKL9MGaYvKwA7DXg==}
    engines: {node: '>= 10'}
    cpu: [x64]
    os: [win32]

  '@nodelib/fs.scandir@2.1.5':
    resolution: {integrity: sha512-vq24Bq3ym5HEQm2NKCr3yXDwjc7vTsEThRDnkp2DK9p1uqLR+DHurm/NOTo0KG7HYHU7eppKZj3MyqYuMBf62g==}
    engines: {node: '>= 8'}

  '@nodelib/fs.stat@2.0.5':
    resolution: {integrity: sha512-RkhPPp2zrqDAQA/2jNhnztcPAlv64XdhIp7a7454A5ovI7Bukxgt7MX7udwAu3zg1DcpPU0rz3VV1SeaqvY4+A==}
    engines: {node: '>= 8'}

  '@nodelib/fs.walk@1.2.8':
    resolution: {integrity: sha512-oGB+UxlgWcgQkgwo8GcEGwemoTFt3FIO9ababBmaGwXIoBKZ+GTy0pP185beGg7Llih/NSHSV2XAs1lnznocSg==}
    engines: {node: '>= 8'}

  '@nolyfill/is-core-module@1.0.39':
    resolution: {integrity: sha512-nn5ozdjYQpUCZlWGuxcJY/KpxkWQs4DcbMCmKojjyrYDEAGy4Ce19NN4v5MduafTwJlbKc99UA8YhSVqq9yPZA==}
    engines: {node: '>=12.4.0'}

  '@panva/hkdf@1.2.1':
    resolution: {integrity: sha512-6oclG6Y3PiDFcoyk8srjLfVKyMfVCKJ27JwNPViuXziFpmdz+MZnZN/aKY0JGXgYuO/VghU0jcOAZgWXZ1Dmrw==}

  '@prisma/client@6.16.3':
    resolution: {integrity: sha512-JfNfAtXG+/lIopsvoZlZiH2k5yNx87mcTS4t9/S5oufM1nKdXYxOvpDC1XoTCFBa5cQh7uXnbMPsmZrwZY80xw==}
    engines: {node: '>=18.18'}
    peerDependencies:
      prisma: '*'
      typescript: '>=5.1.0'
    peerDependenciesMeta:
      prisma:
        optional: true
      typescript:
        optional: true

  '@prisma/config@6.16.3':
    resolution: {integrity: sha512-VlsLnG4oOuKGGMToEeVaRhoTBZu5H3q51jTQXb/diRags3WV0+BQK5MolJTtP6G7COlzoXmWeS11rNBtvg+qFQ==}

  '@prisma/debug@6.16.3':
    resolution: {integrity: sha512-89DdqWtdKd7qoc9/qJCKLTazj3W3zPEiz0hc7HfZdpjzm21c7orOUB5oHWJsG+4KbV4cWU5pefq3CuDVYF9vgA==}

  '@prisma/engines-version@6.16.1-1.bb420e667c1820a8c05a38023385f6cc7ef8e83a':
    resolution: {integrity: sha512-fftRmosBex48Ph1v2ll1FrPpirwtPZpNkE5CDCY1Lw2SD2ctyrLlVlHiuxDAAlALwWBOkPbAll4+EaqdGuMhJw==}

  '@prisma/engines@6.16.3':
    resolution: {integrity: sha512-b+Rl4nzQDcoqe6RIpSHv8f5lLnwdDGvXhHjGDiokObguAAv/O1KaX1Oc69mBW/GFWKQpCkOraobLjU6s1h8HGg==}

  '@prisma/fetch-engine@6.16.3':
    resolution: {integrity: sha512-bUoRIkVaI+CCaVGrSfcKev0/Mk4ateubqWqGZvQ9uCqFv2ENwWIR3OeNuGin96nZn5+SkebcD7RGgKr/+mJelw==}

  '@prisma/get-platform@6.16.3':
    resolution: {integrity: sha512-X1LxiFXinJ4iQehrodGp0f66Dv6cDL0GbRlcCoLtSu6f4Wi+hgo7eND/afIs5029GQLgNWKZ46vn8hjyXTsHLA==}

  '@radix-ui/number@1.1.1':
    resolution: {integrity: sha512-MkKCwxlXTgz6CFoJx3pCwn07GKp36+aZyu/u2Ln2VrA5DcdyCZkASEDBTd8x5whTQQL5CiYf4prXKLcgQdv29g==}

  '@radix-ui/primitive@1.1.3':
    resolution: {integrity: sha512-JTF99U/6XIjCBo0wqkU5sK10glYe27MRRsfwoiq5zzOEZLHU3A3KCMa5X/azekYRCJ0HlwI0crAXS/5dEHTzDg==}

  '@radix-ui/react-accessible-icon@1.1.7':
    resolution: {integrity: sha512-XM+E4WXl0OqUJFovy6GjmxxFyx9opfCAIUku4dlKRd5YEPqt4kALOkQOp0Of6reHuUkJuiPBEc5k0o4z4lTC8A==}
    peerDependencies:
      '@types/react': '*'
      '@types/react-dom': '*'
      react: ^16.8 || ^17.0 || ^18.0 || ^19.0 || ^19.0.0-rc
      react-dom: ^16.8 || ^17.0 || ^18.0 || ^19.0 || ^19.0.0-rc
    peerDependenciesMeta:
      '@types/react':
        optional: true
      '@types/react-dom':
        optional: true

  '@radix-ui/react-accordion@1.2.12':
    resolution: {integrity: sha512-T4nygeh9YE9dLRPhAHSeOZi7HBXo+0kYIPJXayZfvWOWA0+n3dESrZbjfDPUABkUNym6Hd+f2IR113To8D2GPA==}
    peerDependencies:
      '@types/react': '*'
      '@types/react-dom': '*'
      react: ^16.8 || ^17.0 || ^18.0 || ^19.0 || ^19.0.0-rc
      react-dom: ^16.8 || ^17.0 || ^18.0 || ^19.0 || ^19.0.0-rc
    peerDependenciesMeta:
      '@types/react':
        optional: true
      '@types/react-dom':
        optional: true

  '@radix-ui/react-alert-dialog@1.1.15':
    resolution: {integrity: sha512-oTVLkEw5GpdRe29BqJ0LSDFWI3qu0vR1M0mUkOQWDIUnY/QIkLpgDMWuKxP94c2NAC2LGcgVhG1ImF3jkZ5wXw==}
    peerDependencies:
      '@types/react': '*'
      '@types/react-dom': '*'
      react: ^16.8 || ^17.0 || ^18.0 || ^19.0 || ^19.0.0-rc
      react-dom: ^16.8 || ^17.0 || ^18.0 || ^19.0 || ^19.0.0-rc
    peerDependenciesMeta:
      '@types/react':
        optional: true
      '@types/react-dom':
        optional: true

  '@radix-ui/react-arrow@1.1.7':
    resolution: {integrity: sha512-F+M1tLhO+mlQaOWspE8Wstg+z6PwxwRd8oQ8IXceWz92kfAmalTRf0EjrouQeo7QssEPfCn05B4Ihs1K9WQ/7w==}
    peerDependencies:
      '@types/react': '*'
      '@types/react-dom': '*'
      react: ^16.8 || ^17.0 || ^18.0 || ^19.0 || ^19.0.0-rc
      react-dom: ^16.8 || ^17.0 || ^18.0 || ^19.0 || ^19.0.0-rc
    peerDependenciesMeta:
      '@types/react':
        optional: true
      '@types/react-dom':
        optional: true

  '@radix-ui/react-aspect-ratio@1.1.7':
    resolution: {integrity: sha512-Yq6lvO9HQyPwev1onK1daHCHqXVLzPhSVjmsNjCa2Zcxy2f7uJD2itDtxknv6FzAKCwD1qQkeVDmX/cev13n/g==}
    peerDependencies:
      '@types/react': '*'
      '@types/react-dom': '*'
      react: ^16.8 || ^17.0 || ^18.0 || ^19.0 || ^19.0.0-rc
      react-dom: ^16.8 || ^17.0 || ^18.0 || ^19.0 || ^19.0.0-rc
    peerDependenciesMeta:
      '@types/react':
        optional: true
      '@types/react-dom':
        optional: true

  '@radix-ui/react-avatar@1.1.10':
    resolution: {integrity: sha512-V8piFfWapM5OmNCXTzVQY+E1rDa53zY+MQ4Y7356v4fFz6vqCyUtIz2rUD44ZEdwg78/jKmMJHj07+C/Z/rcog==}
    peerDependencies:
      '@types/react': '*'
      '@types/react-dom': '*'
      react: ^16.8 || ^17.0 || ^18.0 || ^19.0 || ^19.0.0-rc
      react-dom: ^16.8 || ^17.0 || ^18.0 || ^19.0 || ^19.0.0-rc
    peerDependenciesMeta:
      '@types/react':
        optional: true
      '@types/react-dom':
        optional: true

  '@radix-ui/react-checkbox@1.3.3':
    resolution: {integrity: sha512-wBbpv+NQftHDdG86Qc0pIyXk5IR3tM8Vd0nWLKDcX8nNn4nXFOFwsKuqw2okA/1D/mpaAkmuyndrPJTYDNZtFw==}
    peerDependencies:
      '@types/react': '*'
      '@types/react-dom': '*'
      react: ^16.8 || ^17.0 || ^18.0 || ^19.0 || ^19.0.0-rc
      react-dom: ^16.8 || ^17.0 || ^18.0 || ^19.0 || ^19.0.0-rc
    peerDependenciesMeta:
      '@types/react':
        optional: true
      '@types/react-dom':
        optional: true

  '@radix-ui/react-collapsible@1.1.12':
    resolution: {integrity: sha512-Uu+mSh4agx2ib1uIGPP4/CKNULyajb3p92LsVXmH2EHVMTfZWpll88XJ0j4W0z3f8NK1eYl1+Mf/szHPmcHzyA==}
    peerDependencies:
      '@types/react': '*'
      '@types/react-dom': '*'
      react: ^16.8 || ^17.0 || ^18.0 || ^19.0 || ^19.0.0-rc
      react-dom: ^16.8 || ^17.0 || ^18.0 || ^19.0 || ^19.0.0-rc
    peerDependenciesMeta:
      '@types/react':
        optional: true
      '@types/react-dom':
        optional: true

  '@radix-ui/react-collection@1.1.7':
    resolution: {integrity: sha512-Fh9rGN0MoI4ZFUNyfFVNU4y9LUz93u9/0K+yLgA2bwRojxM8JU1DyvvMBabnZPBgMWREAJvU2jjVzq+LrFUglw==}
    peerDependencies:
      '@types/react': '*'
      '@types/react-dom': '*'
      react: ^16.8 || ^17.0 || ^18.0 || ^19.0 || ^19.0.0-rc
      react-dom: ^16.8 || ^17.0 || ^18.0 || ^19.0 || ^19.0.0-rc
    peerDependenciesMeta:
      '@types/react':
        optional: true
      '@types/react-dom':
        optional: true

  '@radix-ui/react-compose-refs@1.1.2':
    resolution: {integrity: sha512-z4eqJvfiNnFMHIIvXP3CY57y2WJs5g2v3X0zm9mEJkrkNv4rDxu+sg9Jh8EkXyeqBkB7SOcboo9dMVqhyrACIg==}
    peerDependencies:
      '@types/react': '*'
      react: ^16.8 || ^17.0 || ^18.0 || ^19.0 || ^19.0.0-rc
    peerDependenciesMeta:
      '@types/react':
        optional: true

  '@radix-ui/react-context-menu@2.2.16':
    resolution: {integrity: sha512-O8morBEW+HsVG28gYDZPTrT9UUovQUlJue5YO836tiTJhuIWBm/zQHc7j388sHWtdH/xUZurK9olD2+pcqx5ww==}
    peerDependencies:
      '@types/react': '*'
      '@types/react-dom': '*'
      react: ^16.8 || ^17.0 || ^18.0 || ^19.0 || ^19.0.0-rc
      react-dom: ^16.8 || ^17.0 || ^18.0 || ^19.0 || ^19.0.0-rc
    peerDependenciesMeta:
      '@types/react':
        optional: true
      '@types/react-dom':
        optional: true

  '@radix-ui/react-context@1.1.2':
    resolution: {integrity: sha512-jCi/QKUM2r1Ju5a3J64TH2A5SpKAgh0LpknyqdQ4m6DCV0xJ2HG1xARRwNGPQfi1SLdLWZ1OJz6F4OMBBNiGJA==}
    peerDependencies:
      '@types/react': '*'
      react: ^16.8 || ^17.0 || ^18.0 || ^19.0 || ^19.0.0-rc
    peerDependenciesMeta:
      '@types/react':
        optional: true

  '@radix-ui/react-dialog@1.1.15':
    resolution: {integrity: sha512-TCglVRtzlffRNxRMEyR36DGBLJpeusFcgMVD9PZEzAKnUs1lKCgX5u9BmC2Yg+LL9MgZDugFFs1Vl+Jp4t/PGw==}
    peerDependencies:
      '@types/react': '*'
      '@types/react-dom': '*'
      react: ^16.8 || ^17.0 || ^18.0 || ^19.0 || ^19.0.0-rc
      react-dom: ^16.8 || ^17.0 || ^18.0 || ^19.0 || ^19.0.0-rc
    peerDependenciesMeta:
      '@types/react':
        optional: true
      '@types/react-dom':
        optional: true

  '@radix-ui/react-direction@1.1.1':
    resolution: {integrity: sha512-1UEWRX6jnOA2y4H5WczZ44gOOjTEmlqv1uNW4GAJEO5+bauCBhv8snY65Iw5/VOS/ghKN9gr2KjnLKxrsvoMVw==}
    peerDependencies:
      '@types/react': '*'
      react: ^16.8 || ^17.0 || ^18.0 || ^19.0 || ^19.0.0-rc
    peerDependenciesMeta:
      '@types/react':
        optional: true

  '@radix-ui/react-dismissable-layer@1.1.11':
    resolution: {integrity: sha512-Nqcp+t5cTB8BinFkZgXiMJniQH0PsUt2k51FUhbdfeKvc4ACcG2uQniY/8+h1Yv6Kza4Q7lD7PQV0z0oicE0Mg==}
    peerDependencies:
      '@types/react': '*'
      '@types/react-dom': '*'
      react: ^16.8 || ^17.0 || ^18.0 || ^19.0 || ^19.0.0-rc
      react-dom: ^16.8 || ^17.0 || ^18.0 || ^19.0 || ^19.0.0-rc
    peerDependenciesMeta:
      '@types/react':
        optional: true
      '@types/react-dom':
        optional: true

  '@radix-ui/react-dropdown-menu@2.1.16':
    resolution: {integrity: sha512-1PLGQEynI/3OX/ftV54COn+3Sud/Mn8vALg2rWnBLnRaGtJDduNW/22XjlGgPdpcIbiQxjKtb7BkcjP00nqfJw==}
    peerDependencies:
      '@types/react': '*'
      '@types/react-dom': '*'
      react: ^16.8 || ^17.0 || ^18.0 || ^19.0 || ^19.0.0-rc
      react-dom: ^16.8 || ^17.0 || ^18.0 || ^19.0 || ^19.0.0-rc
    peerDependenciesMeta:
      '@types/react':
        optional: true
      '@types/react-dom':
        optional: true

  '@radix-ui/react-focus-guards@1.1.3':
    resolution: {integrity: sha512-0rFg/Rj2Q62NCm62jZw0QX7a3sz6QCQU0LpZdNrJX8byRGaGVTqbrW9jAoIAHyMQqsNpeZ81YgSizOt5WXq0Pw==}
    peerDependencies:
      '@types/react': '*'
      react: ^16.8 || ^17.0 || ^18.0 || ^19.0 || ^19.0.0-rc
    peerDependenciesMeta:
      '@types/react':
        optional: true

  '@radix-ui/react-focus-scope@1.1.7':
    resolution: {integrity: sha512-t2ODlkXBQyn7jkl6TNaw/MtVEVvIGelJDCG41Okq/KwUsJBwQ4XVZsHAVUkK4mBv3ewiAS3PGuUWuY2BoK4ZUw==}
    peerDependencies:
      '@types/react': '*'
      '@types/react-dom': '*'
      react: ^16.8 || ^17.0 || ^18.0 || ^19.0 || ^19.0.0-rc
      react-dom: ^16.8 || ^17.0 || ^18.0 || ^19.0 || ^19.0.0-rc
    peerDependenciesMeta:
      '@types/react':
        optional: true
      '@types/react-dom':
        optional: true

  '@radix-ui/react-form@0.1.8':
    resolution: {integrity: sha512-QM70k4Zwjttifr5a4sZFts9fn8FzHYvQ5PiB19O2HsYibaHSVt9fH9rzB0XZo/YcM+b7t/p7lYCT/F5eOeF5yQ==}
    peerDependencies:
      '@types/react': '*'
      '@types/react-dom': '*'
      react: ^16.8 || ^17.0 || ^18.0 || ^19.0 || ^19.0.0-rc
      react-dom: ^16.8 || ^17.0 || ^18.0 || ^19.0 || ^19.0.0-rc
    peerDependenciesMeta:
      '@types/react':
        optional: true
      '@types/react-dom':
        optional: true

  '@radix-ui/react-hover-card@1.1.15':
    resolution: {integrity: sha512-qgTkjNT1CfKMoP0rcasmlH2r1DAiYicWsDsufxl940sT2wHNEWWv6FMWIQXWhVdmC1d/HYfbhQx60KYyAtKxjg==}
    peerDependencies:
      '@types/react': '*'
      '@types/react-dom': '*'
      react: ^16.8 || ^17.0 || ^18.0 || ^19.0 || ^19.0.0-rc
      react-dom: ^16.8 || ^17.0 || ^18.0 || ^19.0 || ^19.0.0-rc
    peerDependenciesMeta:
      '@types/react':
        optional: true
      '@types/react-dom':
        optional: true

  '@radix-ui/react-id@1.1.1':
    resolution: {integrity: sha512-kGkGegYIdQsOb4XjsfM97rXsiHaBwco+hFI66oO4s9LU+PLAC5oJ7khdOVFxkhsmlbpUqDAvXw11CluXP+jkHg==}
    peerDependencies:
      '@types/react': '*'
      react: ^16.8 || ^17.0 || ^18.0 || ^19.0 || ^19.0.0-rc
    peerDependenciesMeta:
      '@types/react':
        optional: true

  '@radix-ui/react-label@2.1.7':
    resolution: {integrity: sha512-YT1GqPSL8kJn20djelMX7/cTRp/Y9w5IZHvfxQTVHrOqa2yMl7i/UfMqKRU5V7mEyKTrUVgJXhNQPVCG8PBLoQ==}
    peerDependencies:
      '@types/react': '*'
      '@types/react-dom': '*'
      react: ^16.8 || ^17.0 || ^18.0 || ^19.0 || ^19.0.0-rc
      react-dom: ^16.8 || ^17.0 || ^18.0 || ^19.0 || ^19.0.0-rc
    peerDependenciesMeta:
      '@types/react':
        optional: true
      '@types/react-dom':
        optional: true

  '@radix-ui/react-menu@2.1.16':
    resolution: {integrity: sha512-72F2T+PLlphrqLcAotYPp0uJMr5SjP5SL01wfEspJbru5Zs5vQaSHb4VB3ZMJPimgHHCHG7gMOeOB9H3Hdmtxg==}
    peerDependencies:
      '@types/react': '*'
      '@types/react-dom': '*'
      react: ^16.8 || ^17.0 || ^18.0 || ^19.0 || ^19.0.0-rc
      react-dom: ^16.8 || ^17.0 || ^18.0 || ^19.0 || ^19.0.0-rc
    peerDependenciesMeta:
      '@types/react':
        optional: true
      '@types/react-dom':
        optional: true

  '@radix-ui/react-menubar@1.1.16':
    resolution: {integrity: sha512-EB1FktTz5xRRi2Er974AUQZWg2yVBb1yjip38/lgwtCVRd3a+maUoGHN/xs9Yv8SY8QwbSEb+YrxGadVWbEutA==}
    peerDependencies:
      '@types/react': '*'
      '@types/react-dom': '*'
      react: ^16.8 || ^17.0 || ^18.0 || ^19.0 || ^19.0.0-rc
      react-dom: ^16.8 || ^17.0 || ^18.0 || ^19.0 || ^19.0.0-rc
    peerDependenciesMeta:
      '@types/react':
        optional: true
      '@types/react-dom':
        optional: true

  '@radix-ui/react-navigation-menu@1.2.14':
    resolution: {integrity: sha512-YB9mTFQvCOAQMHU+C/jVl96WmuWeltyUEpRJJky51huhds5W2FQr1J8D/16sQlf0ozxkPK8uF3niQMdUwZPv5w==}
    peerDependencies:
      '@types/react': '*'
      '@types/react-dom': '*'
      react: ^16.8 || ^17.0 || ^18.0 || ^19.0 || ^19.0.0-rc
      react-dom: ^16.8 || ^17.0 || ^18.0 || ^19.0 || ^19.0.0-rc
    peerDependenciesMeta:
      '@types/react':
        optional: true
      '@types/react-dom':
        optional: true

  '@radix-ui/react-one-time-password-field@0.1.8':
    resolution: {integrity: sha512-ycS4rbwURavDPVjCb5iS3aG4lURFDILi6sKI/WITUMZ13gMmn/xGjpLoqBAalhJaDk8I3UbCM5GzKHrnzwHbvg==}
    peerDependencies:
      '@types/react': '*'
      '@types/react-dom': '*'
      react: ^16.8 || ^17.0 || ^18.0 || ^19.0 || ^19.0.0-rc
      react-dom: ^16.8 || ^17.0 || ^18.0 || ^19.0 || ^19.0.0-rc
    peerDependenciesMeta:
      '@types/react':
        optional: true
      '@types/react-dom':
        optional: true

  '@radix-ui/react-password-toggle-field@0.1.3':
    resolution: {integrity: sha512-/UuCrDBWravcaMix4TdT+qlNdVwOM1Nck9kWx/vafXsdfj1ChfhOdfi3cy9SGBpWgTXwYCuboT/oYpJy3clqfw==}
    peerDependencies:
      '@types/react': '*'
      '@types/react-dom': '*'
      react: ^16.8 || ^17.0 || ^18.0 || ^19.0 || ^19.0.0-rc
      react-dom: ^16.8 || ^17.0 || ^18.0 || ^19.0 || ^19.0.0-rc
    peerDependenciesMeta:
      '@types/react':
        optional: true
      '@types/react-dom':
        optional: true

  '@radix-ui/react-popover@1.1.15':
    resolution: {integrity: sha512-kr0X2+6Yy/vJzLYJUPCZEc8SfQcf+1COFoAqauJm74umQhta9M7lNJHP7QQS3vkvcGLQUbWpMzwrXYwrYztHKA==}
    peerDependencies:
      '@types/react': '*'
      '@types/react-dom': '*'
      react: ^16.8 || ^17.0 || ^18.0 || ^19.0 || ^19.0.0-rc
      react-dom: ^16.8 || ^17.0 || ^18.0 || ^19.0 || ^19.0.0-rc
    peerDependenciesMeta:
      '@types/react':
        optional: true
      '@types/react-dom':
        optional: true

  '@radix-ui/react-popper@1.2.8':
    resolution: {integrity: sha512-0NJQ4LFFUuWkE7Oxf0htBKS6zLkkjBH+hM1uk7Ng705ReR8m/uelduy1DBo0PyBXPKVnBA6YBlU94MBGXrSBCw==}
    peerDependencies:
      '@types/react': '*'
      '@types/react-dom': '*'
      react: ^16.8 || ^17.0 || ^18.0 || ^19.0 || ^19.0.0-rc
      react-dom: ^16.8 || ^17.0 || ^18.0 || ^19.0 || ^19.0.0-rc
    peerDependenciesMeta:
      '@types/react':
        optional: true
      '@types/react-dom':
        optional: true

  '@radix-ui/react-portal@1.1.9':
    resolution: {integrity: sha512-bpIxvq03if6UNwXZ+HTK71JLh4APvnXntDc6XOX8UVq4XQOVl7lwok0AvIl+b8zgCw3fSaVTZMpAPPagXbKmHQ==}
    peerDependencies:
      '@types/react': '*'
      '@types/react-dom': '*'
      react: ^16.8 || ^17.0 || ^18.0 || ^19.0 || ^19.0.0-rc
      react-dom: ^16.8 || ^17.0 || ^18.0 || ^19.0 || ^19.0.0-rc
    peerDependenciesMeta:
      '@types/react':
        optional: true
      '@types/react-dom':
        optional: true

  '@radix-ui/react-presence@1.1.5':
    resolution: {integrity: sha512-/jfEwNDdQVBCNvjkGit4h6pMOzq8bHkopq458dPt2lMjx+eBQUohZNG9A7DtO/O5ukSbxuaNGXMjHicgwy6rQQ==}
    peerDependencies:
      '@types/react': '*'
      '@types/react-dom': '*'
      react: ^16.8 || ^17.0 || ^18.0 || ^19.0 || ^19.0.0-rc
      react-dom: ^16.8 || ^17.0 || ^18.0 || ^19.0 || ^19.0.0-rc
    peerDependenciesMeta:
      '@types/react':
        optional: true
      '@types/react-dom':
        optional: true

  '@radix-ui/react-primitive@2.1.3':
    resolution: {integrity: sha512-m9gTwRkhy2lvCPe6QJp4d3G1TYEUHn/FzJUtq9MjH46an1wJU+GdoGC5VLof8RX8Ft/DlpshApkhswDLZzHIcQ==}
    peerDependencies:
      '@types/react': '*'
      '@types/react-dom': '*'
      react: ^16.8 || ^17.0 || ^18.0 || ^19.0 || ^19.0.0-rc
      react-dom: ^16.8 || ^17.0 || ^18.0 || ^19.0 || ^19.0.0-rc
    peerDependenciesMeta:
      '@types/react':
        optional: true
      '@types/react-dom':
        optional: true

  '@radix-ui/react-progress@1.1.7':
    resolution: {integrity: sha512-vPdg/tF6YC/ynuBIJlk1mm7Le0VgW6ub6J2UWnTQ7/D23KXcPI1qy+0vBkgKgd38RCMJavBXpB83HPNFMTb0Fg==}
    peerDependencies:
      '@types/react': '*'
      '@types/react-dom': '*'
      react: ^16.8 || ^17.0 || ^18.0 || ^19.0 || ^19.0.0-rc
      react-dom: ^16.8 || ^17.0 || ^18.0 || ^19.0 || ^19.0.0-rc
    peerDependenciesMeta:
      '@types/react':
        optional: true
      '@types/react-dom':
        optional: true

  '@radix-ui/react-radio-group@1.3.8':
    resolution: {integrity: sha512-VBKYIYImA5zsxACdisNQ3BjCBfmbGH3kQlnFVqlWU4tXwjy7cGX8ta80BcrO+WJXIn5iBylEH3K6ZTlee//lgQ==}
    peerDependencies:
      '@types/react': '*'
      '@types/react-dom': '*'
      react: ^16.8 || ^17.0 || ^18.0 || ^19.0 || ^19.0.0-rc
      react-dom: ^16.8 || ^17.0 || ^18.0 || ^19.0 || ^19.0.0-rc
    peerDependenciesMeta:
      '@types/react':
        optional: true
      '@types/react-dom':
        optional: true

  '@radix-ui/react-roving-focus@1.1.11':
    resolution: {integrity: sha512-7A6S9jSgm/S+7MdtNDSb+IU859vQqJ/QAtcYQcfFC6W8RS4IxIZDldLR0xqCFZ6DCyrQLjLPsxtTNch5jVA4lA==}
    peerDependencies:
      '@types/react': '*'
      '@types/react-dom': '*'
      react: ^16.8 || ^17.0 || ^18.0 || ^19.0 || ^19.0.0-rc
      react-dom: ^16.8 || ^17.0 || ^18.0 || ^19.0 || ^19.0.0-rc
    peerDependenciesMeta:
      '@types/react':
        optional: true
      '@types/react-dom':
        optional: true

  '@radix-ui/react-scroll-area@1.2.10':
    resolution: {integrity: sha512-tAXIa1g3sM5CGpVT0uIbUx/U3Gs5N8T52IICuCtObaos1S8fzsrPXG5WObkQN3S6NVl6wKgPhAIiBGbWnvc97A==}
    peerDependencies:
      '@types/react': '*'
      '@types/react-dom': '*'
      react: ^16.8 || ^17.0 || ^18.0 || ^19.0 || ^19.0.0-rc
      react-dom: ^16.8 || ^17.0 || ^18.0 || ^19.0 || ^19.0.0-rc
    peerDependenciesMeta:
      '@types/react':
        optional: true
      '@types/react-dom':
        optional: true

  '@radix-ui/react-select@2.2.6':
    resolution: {integrity: sha512-I30RydO+bnn2PQztvo25tswPH+wFBjehVGtmagkU78yMdwTwVf12wnAOF+AeP8S2N8xD+5UPbGhkUfPyvT+mwQ==}
    peerDependencies:
      '@types/react': '*'
      '@types/react-dom': '*'
      react: ^16.8 || ^17.0 || ^18.0 || ^19.0 || ^19.0.0-rc
      react-dom: ^16.8 || ^17.0 || ^18.0 || ^19.0 || ^19.0.0-rc
    peerDependenciesMeta:
      '@types/react':
        optional: true
      '@types/react-dom':
        optional: true

  '@radix-ui/react-separator@1.1.7':
    resolution: {integrity: sha512-0HEb8R9E8A+jZjvmFCy/J4xhbXy3TV+9XSnGJ3KvTtjlIUy/YQ/p6UYZvi7YbeoeXdyU9+Y3scizK6hkY37baA==}
    peerDependencies:
      '@types/react': '*'
      '@types/react-dom': '*'
      react: ^16.8 || ^17.0 || ^18.0 || ^19.0 || ^19.0.0-rc
      react-dom: ^16.8 || ^17.0 || ^18.0 || ^19.0 || ^19.0.0-rc
    peerDependenciesMeta:
      '@types/react':
        optional: true
      '@types/react-dom':
        optional: true

  '@radix-ui/react-slider@1.3.6':
    resolution: {integrity: sha512-JPYb1GuM1bxfjMRlNLE+BcmBC8onfCi60Blk7OBqi2MLTFdS+8401U4uFjnwkOr49BLmXxLC6JHkvAsx5OJvHw==}
    peerDependencies:
      '@types/react': '*'
      '@types/react-dom': '*'
      react: ^16.8 || ^17.0 || ^18.0 || ^19.0 || ^19.0.0-rc
      react-dom: ^16.8 || ^17.0 || ^18.0 || ^19.0 || ^19.0.0-rc
    peerDependenciesMeta:
      '@types/react':
        optional: true
      '@types/react-dom':
        optional: true

  '@radix-ui/react-slot@1.2.3':
    resolution: {integrity: sha512-aeNmHnBxbi2St0au6VBVC7JXFlhLlOnvIIlePNniyUNAClzmtAUEY8/pBiK3iHjufOlwA+c20/8jngo7xcrg8A==}
    peerDependencies:
      '@types/react': '*'
      react: ^16.8 || ^17.0 || ^18.0 || ^19.0 || ^19.0.0-rc
    peerDependenciesMeta:
      '@types/react':
        optional: true

  '@radix-ui/react-switch@1.2.6':
    resolution: {integrity: sha512-bByzr1+ep1zk4VubeEVViV592vu2lHE2BZY5OnzehZqOOgogN80+mNtCqPkhn2gklJqOpxWgPoYTSnhBCqpOXQ==}
    peerDependencies:
      '@types/react': '*'
      '@types/react-dom': '*'
      react: ^16.8 || ^17.0 || ^18.0 || ^19.0 || ^19.0.0-rc
      react-dom: ^16.8 || ^17.0 || ^18.0 || ^19.0 || ^19.0.0-rc
    peerDependenciesMeta:
      '@types/react':
        optional: true
      '@types/react-dom':
        optional: true

  '@radix-ui/react-tabs@1.1.13':
    resolution: {integrity: sha512-7xdcatg7/U+7+Udyoj2zodtI9H/IIopqo+YOIcZOq1nJwXWBZ9p8xiu5llXlekDbZkca79a/fozEYQXIA4sW6A==}
    peerDependencies:
      '@types/react': '*'
      '@types/react-dom': '*'
      react: ^16.8 || ^17.0 || ^18.0 || ^19.0 || ^19.0.0-rc
      react-dom: ^16.8 || ^17.0 || ^18.0 || ^19.0 || ^19.0.0-rc
    peerDependenciesMeta:
      '@types/react':
        optional: true
      '@types/react-dom':
        optional: true

  '@radix-ui/react-toast@1.2.15':
    resolution: {integrity: sha512-3OSz3TacUWy4WtOXV38DggwxoqJK4+eDkNMl5Z/MJZaoUPaP4/9lf81xXMe1I2ReTAptverZUpbPY4wWwWyL5g==}
    peerDependencies:
      '@types/react': '*'
      '@types/react-dom': '*'
      react: ^16.8 || ^17.0 || ^18.0 || ^19.0 || ^19.0.0-rc
      react-dom: ^16.8 || ^17.0 || ^18.0 || ^19.0 || ^19.0.0-rc
    peerDependenciesMeta:
      '@types/react':
        optional: true
      '@types/react-dom':
        optional: true

  '@radix-ui/react-toggle-group@1.1.11':
    resolution: {integrity: sha512-5umnS0T8JQzQT6HbPyO7Hh9dgd82NmS36DQr+X/YJ9ctFNCiiQd6IJAYYZ33LUwm8M+taCz5t2ui29fHZc4Y6Q==}
    peerDependencies:
      '@types/react': '*'
      '@types/react-dom': '*'
      react: ^16.8 || ^17.0 || ^18.0 || ^19.0 || ^19.0.0-rc
      react-dom: ^16.8 || ^17.0 || ^18.0 || ^19.0 || ^19.0.0-rc
    peerDependenciesMeta:
      '@types/react':
        optional: true
      '@types/react-dom':
        optional: true

  '@radix-ui/react-toggle@1.1.10':
    resolution: {integrity: sha512-lS1odchhFTeZv3xwHH31YPObmJn8gOg7Lq12inrr0+BH/l3Tsq32VfjqH1oh80ARM3mlkfMic15n0kg4sD1poQ==}
    peerDependencies:
      '@types/react': '*'
      '@types/react-dom': '*'
      react: ^16.8 || ^17.0 || ^18.0 || ^19.0 || ^19.0.0-rc
      react-dom: ^16.8 || ^17.0 || ^18.0 || ^19.0 || ^19.0.0-rc
    peerDependenciesMeta:
      '@types/react':
        optional: true
      '@types/react-dom':
        optional: true

  '@radix-ui/react-toolbar@1.1.11':
    resolution: {integrity: sha512-4ol06/1bLoFu1nwUqzdD4Y5RZ9oDdKeiHIsntug54Hcr1pgaHiPqHFEaXI1IFP/EsOfROQZ8Mig9VTIRza6Tjg==}
    peerDependencies:
      '@types/react': '*'
      '@types/react-dom': '*'
      react: ^16.8 || ^17.0 || ^18.0 || ^19.0 || ^19.0.0-rc
      react-dom: ^16.8 || ^17.0 || ^18.0 || ^19.0 || ^19.0.0-rc
    peerDependenciesMeta:
      '@types/react':
        optional: true
      '@types/react-dom':
        optional: true

  '@radix-ui/react-tooltip@1.2.8':
    resolution: {integrity: sha512-tY7sVt1yL9ozIxvmbtN5qtmH2krXcBCfjEiCgKGLqunJHvgvZG2Pcl2oQ3kbcZARb1BGEHdkLzcYGO8ynVlieg==}
    peerDependencies:
      '@types/react': '*'
      '@types/react-dom': '*'
      react: ^16.8 || ^17.0 || ^18.0 || ^19.0 || ^19.0.0-rc
      react-dom: ^16.8 || ^17.0 || ^18.0 || ^19.0 || ^19.0.0-rc
    peerDependenciesMeta:
      '@types/react':
        optional: true
      '@types/react-dom':
        optional: true

  '@radix-ui/react-use-callback-ref@1.1.1':
    resolution: {integrity: sha512-FkBMwD+qbGQeMu1cOHnuGB6x4yzPjho8ap5WtbEJ26umhgqVXbhekKUQO+hZEL1vU92a3wHwdp0HAcqAUF5iDg==}
    peerDependencies:
      '@types/react': '*'
      react: ^16.8 || ^17.0 || ^18.0 || ^19.0 || ^19.0.0-rc
    peerDependenciesMeta:
      '@types/react':
        optional: true

  '@radix-ui/react-use-controllable-state@1.2.2':
    resolution: {integrity: sha512-BjasUjixPFdS+NKkypcyyN5Pmg83Olst0+c6vGov0diwTEo6mgdqVR6hxcEgFuh4QrAs7Rc+9KuGJ9TVCj0Zzg==}
    peerDependencies:
      '@types/react': '*'
      react: ^16.8 || ^17.0 || ^18.0 || ^19.0 || ^19.0.0-rc
    peerDependenciesMeta:
      '@types/react':
        optional: true

  '@radix-ui/react-use-effect-event@0.0.2':
    resolution: {integrity: sha512-Qp8WbZOBe+blgpuUT+lw2xheLP8q0oatc9UpmiemEICxGvFLYmHm9QowVZGHtJlGbS6A6yJ3iViad/2cVjnOiA==}
    peerDependencies:
      '@types/react': '*'
      react: ^16.8 || ^17.0 || ^18.0 || ^19.0 || ^19.0.0-rc
    peerDependenciesMeta:
      '@types/react':
        optional: true

  '@radix-ui/react-use-escape-keydown@1.1.1':
    resolution: {integrity: sha512-Il0+boE7w/XebUHyBjroE+DbByORGR9KKmITzbR7MyQ4akpORYP/ZmbhAr0DG7RmmBqoOnZdy2QlvajJ2QA59g==}
    peerDependencies:
      '@types/react': '*'
      react: ^16.8 || ^17.0 || ^18.0 || ^19.0 || ^19.0.0-rc
    peerDependenciesMeta:
      '@types/react':
        optional: true

  '@radix-ui/react-use-is-hydrated@0.1.0':
    resolution: {integrity: sha512-U+UORVEq+cTnRIaostJv9AGdV3G6Y+zbVd+12e18jQ5A3c0xL03IhnHuiU4UV69wolOQp5GfR58NW/EgdQhwOA==}
    peerDependencies:
      '@types/react': '*'
      react: ^16.8 || ^17.0 || ^18.0 || ^19.0 || ^19.0.0-rc
    peerDependenciesMeta:
      '@types/react':
        optional: true

  '@radix-ui/react-use-layout-effect@1.1.1':
    resolution: {integrity: sha512-RbJRS4UWQFkzHTTwVymMTUv8EqYhOp8dOOviLj2ugtTiXRaRQS7GLGxZTLL1jWhMeoSCf5zmcZkqTl9IiYfXcQ==}
    peerDependencies:
      '@types/react': '*'
      react: ^16.8 || ^17.0 || ^18.0 || ^19.0 || ^19.0.0-rc
    peerDependenciesMeta:
      '@types/react':
        optional: true

  '@radix-ui/react-use-previous@1.1.1':
    resolution: {integrity: sha512-2dHfToCj/pzca2Ck724OZ5L0EVrr3eHRNsG/b3xQJLA2hZpVCS99bLAX+hm1IHXDEnzU6by5z/5MIY794/a8NQ==}
    peerDependencies:
      '@types/react': '*'
      react: ^16.8 || ^17.0 || ^18.0 || ^19.0 || ^19.0.0-rc
    peerDependenciesMeta:
      '@types/react':
        optional: true

  '@radix-ui/react-use-rect@1.1.1':
    resolution: {integrity: sha512-QTYuDesS0VtuHNNvMh+CjlKJ4LJickCMUAqjlE3+j8w+RlRpwyX3apEQKGFzbZGdo7XNG1tXa+bQqIE7HIXT2w==}
    peerDependencies:
      '@types/react': '*'
      react: ^16.8 || ^17.0 || ^18.0 || ^19.0 || ^19.0.0-rc
    peerDependenciesMeta:
      '@types/react':
        optional: true

  '@radix-ui/react-use-size@1.1.1':
    resolution: {integrity: sha512-ewrXRDTAqAXlkl6t/fkXWNAhFX9I+CkKlw6zjEwk86RSPKwZr3xpBRso655aqYafwtnbpHLj6toFzmd6xdVptQ==}
    peerDependencies:
      '@types/react': '*'
      react: ^16.8 || ^17.0 || ^18.0 || ^19.0 || ^19.0.0-rc
    peerDependenciesMeta:
      '@types/react':
        optional: true

  '@radix-ui/react-visually-hidden@1.2.3':
    resolution: {integrity: sha512-pzJq12tEaaIhqjbzpCuv/OypJY/BPavOofm+dbab+MHLajy277+1lLm6JFcGgF5eskJ6mquGirhXY2GD/8u8Ug==}
    peerDependencies:
      '@types/react': '*'
      '@types/react-dom': '*'
      react: ^16.8 || ^17.0 || ^18.0 || ^19.0 || ^19.0.0-rc
      react-dom: ^16.8 || ^17.0 || ^18.0 || ^19.0 || ^19.0.0-rc
    peerDependenciesMeta:
      '@types/react':
        optional: true
      '@types/react-dom':
        optional: true

  '@radix-ui/rect@1.1.1':
    resolution: {integrity: sha512-HPwpGIzkl28mWyZqG52jiqDJ12waP11Pa1lGoiyUkIEuMLBP0oeK/C89esbXrxsky5we7dfd8U58nm0SgAWpVw==}

  '@rtsao/scc@1.1.0':
    resolution: {integrity: sha512-zt6OdqaDoOnJ1ZYsCYGt9YmWzDXl4vQdKTyJev62gFhRGKdx7mcT54V9KIjg+d2wi9EXsPvAPKe7i7WjfVWB8g==}

  '@rushstack/eslint-patch@1.12.0':
    resolution: {integrity: sha512-5EwMtOqvJMMa3HbmxLlF74e+3/HhwBTMcvt3nqVJgGCozO6hzIPOBlwm8mGVNR9SN2IJpxSnlxczyDjcn7qIyw==}

  '@standard-schema/spec@1.0.0':
    resolution: {integrity: sha512-m2bOd0f2RT9k8QJx1JN85cZYyH1RqFBdlwtkSlf4tBDYLCiiZnv1fIIwacK6cqwXavOydf0NPToMQgpKq+dVlA==}

  '@standard-schema/utils@0.3.0':
    resolution: {integrity: sha512-e7Mew686owMaPJVNNLs55PUvgz371nKgwsc4vxE49zsODpJEnxgxRo2y/OKrqueavXgZNMDVj3DdHFlaSAeU8g==}

  '@swc/helpers@0.5.15':
    resolution: {integrity: sha512-JQ5TuMi45Owi4/BIMAJBoSQoOJu12oOk/gADqlcUL9JEdHB8vyjUSsxqeNXnmXHjYKMi2WcYtezGEEhqUI/E2g==}

  '@t3-oss/env-core@0.12.0':
    resolution: {integrity: sha512-lOPj8d9nJJTt81mMuN9GMk8x5veOt7q9m11OSnCBJhwp1QrL/qR+M8Y467ULBSm9SunosryWNbmQQbgoiMgcdw==}
    peerDependencies:
      typescript: '>=5.0.0'
      valibot: ^1.0.0-beta.7 || ^1.0.0
      zod: ^3.24.0
    peerDependenciesMeta:
      typescript:
        optional: true
      valibot:
        optional: true
      zod:
        optional: true

  '@t3-oss/env-nextjs@0.12.0':
    resolution: {integrity: sha512-rFnvYk1049RnNVUPvY8iQ55AuQh1Rr+qZzQBh3t++RttCGK4COpXGNxS4+45afuQq02lu+QAOy/5955aU8hRKw==}
    peerDependencies:
      typescript: '>=5.0.0'
      valibot: ^1.0.0-beta.7 || ^1.0.0
      zod: ^3.24.0
    peerDependenciesMeta:
      typescript:
        optional: true
      valibot:
        optional: true
      zod:
        optional: true

  '@tailwindcss/node@4.1.14':
    resolution: {integrity: sha512-hpz+8vFk3Ic2xssIA3e01R6jkmsAhvkQdXlEbRTk6S10xDAtiQiM3FyvZVGsucefq764euO/b8WUW9ysLdThHw==}

  '@tailwindcss/oxide-android-arm64@4.1.14':
    resolution: {integrity: sha512-a94ifZrGwMvbdeAxWoSuGcIl6/DOP5cdxagid7xJv6bwFp3oebp7y2ImYsnZBMTwjn5Ev5xESvS3FFYUGgPODQ==}
    engines: {node: '>= 10'}
    cpu: [arm64]
    os: [android]

  '@tailwindcss/oxide-darwin-arm64@4.1.14':
    resolution: {integrity: sha512-HkFP/CqfSh09xCnrPJA7jud7hij5ahKyWomrC3oiO2U9i0UjP17o9pJbxUN0IJ471GTQQmzwhp0DEcpbp4MZTA==}
    engines: {node: '>= 10'}
    cpu: [arm64]
    os: [darwin]

  '@tailwindcss/oxide-darwin-x64@4.1.14':
    resolution: {integrity: sha512-eVNaWmCgdLf5iv6Qd3s7JI5SEFBFRtfm6W0mphJYXgvnDEAZ5sZzqmI06bK6xo0IErDHdTA5/t7d4eTfWbWOFw==}
    engines: {node: '>= 10'}
    cpu: [x64]
    os: [darwin]

  '@tailwindcss/oxide-freebsd-x64@4.1.14':
    resolution: {integrity: sha512-QWLoRXNikEuqtNb0dhQN6wsSVVjX6dmUFzuuiL09ZeXju25dsei2uIPl71y2Ic6QbNBsB4scwBoFnlBfabHkEw==}
    engines: {node: '>= 10'}
    cpu: [x64]
    os: [freebsd]

  '@tailwindcss/oxide-linux-arm-gnueabihf@4.1.14':
    resolution: {integrity: sha512-VB4gjQni9+F0VCASU+L8zSIyjrLLsy03sjcR3bM0V2g4SNamo0FakZFKyUQ96ZVwGK4CaJsc9zd/obQy74o0Fw==}
    engines: {node: '>= 10'}
    cpu: [arm]
    os: [linux]

  '@tailwindcss/oxide-linux-arm64-gnu@4.1.14':
    resolution: {integrity: sha512-qaEy0dIZ6d9vyLnmeg24yzA8XuEAD9WjpM5nIM1sUgQ/Zv7cVkharPDQcmm/t/TvXoKo/0knI3me3AGfdx6w1w==}
    engines: {node: '>= 10'}
    cpu: [arm64]
    os: [linux]

  '@tailwindcss/oxide-linux-arm64-musl@4.1.14':
    resolution: {integrity: sha512-ISZjT44s59O8xKsPEIesiIydMG/sCXoMBCqsphDm/WcbnuWLxxb+GcvSIIA5NjUw6F8Tex7s5/LM2yDy8RqYBQ==}
    engines: {node: '>= 10'}
    cpu: [arm64]
    os: [linux]

  '@tailwindcss/oxide-linux-x64-gnu@4.1.14':
    resolution: {integrity: sha512-02c6JhLPJj10L2caH4U0zF8Hji4dOeahmuMl23stk0MU1wfd1OraE7rOloidSF8W5JTHkFdVo/O7uRUJJnUAJg==}
    engines: {node: '>= 10'}
    cpu: [x64]
    os: [linux]

  '@tailwindcss/oxide-linux-x64-musl@4.1.14':
    resolution: {integrity: sha512-TNGeLiN1XS66kQhxHG/7wMeQDOoL0S33x9BgmydbrWAb9Qw0KYdd8o1ifx4HOGDWhVmJ+Ul+JQ7lyknQFilO3Q==}
    engines: {node: '>= 10'}
    cpu: [x64]
    os: [linux]

  '@tailwindcss/oxide-wasm32-wasi@4.1.14':
    resolution: {integrity: sha512-uZYAsaW/jS/IYkd6EWPJKW/NlPNSkWkBlaeVBi/WsFQNP05/bzkebUL8FH1pdsqx4f2fH/bWFcUABOM9nfiJkQ==}
    engines: {node: '>=14.0.0'}
    cpu: [wasm32]
    bundledDependencies:
      - '@napi-rs/wasm-runtime'
      - '@emnapi/core'
      - '@emnapi/runtime'
      - '@tybys/wasm-util'
      - '@emnapi/wasi-threads'
      - tslib

  '@tailwindcss/oxide-win32-arm64-msvc@4.1.14':
    resolution: {integrity: sha512-Az0RnnkcvRqsuoLH2Z4n3JfAef0wElgzHD5Aky/e+0tBUxUhIeIqFBTMNQvmMRSP15fWwmvjBxZ3Q8RhsDnxAA==}
    engines: {node: '>= 10'}
    cpu: [arm64]
    os: [win32]

  '@tailwindcss/oxide-win32-x64-msvc@4.1.14':
    resolution: {integrity: sha512-ttblVGHgf68kEE4om1n/n44I0yGPkCPbLsqzjvybhpwa6mKKtgFfAzy6btc3HRmuW7nHe0OOrSeNP9sQmmH9XA==}
    engines: {node: '>= 10'}
    cpu: [x64]
    os: [win32]

  '@tailwindcss/oxide@4.1.14':
    resolution: {integrity: sha512-23yx+VUbBwCg2x5XWdB8+1lkPajzLmALEfMb51zZUBYaYVPDQvBSD/WYDqiVyBIo2BZFa3yw1Rpy3G2Jp+K0dw==}
    engines: {node: '>= 10'}

  '@tailwindcss/postcss@4.1.14':
    resolution: {integrity: sha512-BdMjIxy7HUNThK87C7BC8I1rE8BVUsfNQSI5siQ4JK3iIa3w0XyVvVL9SXLWO//CtYTcp1v7zci0fYwJOjB+Zg==}

  '@tanstack/query-core@5.90.2':
    resolution: {integrity: sha512-k/TcR3YalnzibscALLwxeiLUub6jN5EDLwKDiO7q5f4ICEoptJ+n9+7vcEFy5/x/i6Q+Lb/tXrsKCggf5uQJXQ==}

  '@tanstack/react-query@5.90.2':
    resolution: {integrity: sha512-CLABiR+h5PYfOWr/z+vWFt5VsOA2ekQeRQBFSKlcoW6Ndx/f8rfyVmq4LbgOM4GG2qtxAxjLYLOpCNTYm4uKzw==}
    peerDependencies:
      react: ^18 || ^19

  '@trpc/client@11.6.0':
    resolution: {integrity: sha512-DyWbYk2hd50BaVrXWVkaUnaSwgAF5g/lfBkXtkF1Aqlk6BtSzGUo3owPkgqQO2I5LwWy1+ra9TsSfBBvIZpTwg==}
    peerDependencies:
      '@trpc/server': 11.6.0
      typescript: '>=5.7.2'

  '@trpc/react-query@11.6.0':
    resolution: {integrity: sha512-xljUCzROa23cC89SEd5fwbKiWrGus2NDwtg8zszPlsFvaByWW50Jx6y5sLPXhp/g1FBsEtCInNNhEEL0UCHwGw==}
    peerDependencies:
      '@tanstack/react-query': ^5.80.3
      '@trpc/client': 11.6.0
      '@trpc/server': 11.6.0
      react: '>=18.2.0'
      react-dom: '>=18.2.0'
      typescript: '>=5.7.2'

  '@trpc/server@11.6.0':
    resolution: {integrity: sha512-skTso0AWbOZck40jwNeYv++AMZXNWLUWdyk+pB5iVaYmEKTuEeMoPrEudR12VafbEU6tZa8HK3QhBfTYYHDCdg==}
    peerDependencies:
      typescript: '>=5.7.2'

  '@tybys/wasm-util@0.10.1':
    resolution: {integrity: sha512-9tTaPJLSiejZKx+Bmog4uSubteqTvFrVrURwkmHixBo0G4seD0zUxp98E1DzUBJxLQ3NPwXrGKDiVjwx/DpPsg==}

  '@types/aos@3.0.7':
    resolution: {integrity: sha512-sEhyFqvKauUJZDbvAB3Pggynrq6g+2PS4XB3tmUr+mDL1gfDJnwslUC4QQ7/l8UD+LWpr3RxZVR/rHoZrLqZVg==}

  '@types/cookie@0.6.0':
    resolution: {integrity: sha512-4Kh9a6B2bQciAhf7FSuMRRkUWecJgJu9nPnx3yzpsfXX/c50REIqpHY4C82bXP90qrLtXtkDxTZosYO3UpOwlA==}

  '@types/d3-array@3.2.2':
    resolution: {integrity: sha512-hOLWVbm7uRza0BYXpIIW5pxfrKe0W+D5lrFiAEYR+pb6w3N2SwSMaJbXdUfSEv+dT4MfHBLtn5js0LAWaO6otw==}

  '@types/d3-color@3.1.3':
    resolution: {integrity: sha512-iO90scth9WAbmgv7ogoq57O9YpKmFBbmoEoCHDB2xMBY0+/KVrqAaCDyCE16dUspeOvIxFFRI+0sEtqDqy2b4A==}

  '@types/d3-ease@3.0.2':
    resolution: {integrity: sha512-NcV1JjO5oDzoK26oMzbILE6HW7uVXOHLQvHshBUW4UMdZGfiY6v5BeQwh9a9tCzv+CeefZQHJt5SRgK154RtiA==}

  '@types/d3-interpolate@3.0.4':
    resolution: {integrity: sha512-mgLPETlrpVV1YRJIglr4Ez47g7Yxjl1lj7YKsiMCb27VJH9W8NVM6Bb9d8kkpG/uAQS5AmbA48q2IAolKKo1MA==}

  '@types/d3-path@3.1.1':
    resolution: {integrity: sha512-VMZBYyQvbGmWyWVea0EHs/BwLgxc+MKi1zLDCONksozI4YJMcTt8ZEuIR4Sb1MMTE8MMW49v0IwI5+b7RmfWlg==}

  '@types/d3-scale@4.0.9':
    resolution: {integrity: sha512-dLmtwB8zkAeO/juAMfnV+sItKjlsw2lKdZVVy6LRr0cBmegxSABiLEpGVmSJJ8O08i4+sGR6qQtb6WtuwJdvVw==}

  '@types/d3-shape@3.1.7':
    resolution: {integrity: sha512-VLvUQ33C+3J+8p+Daf+nYSOsjB4GXp19/S/aGo60m9h1v6XaxjiT82lKVWJCfzhtuZ3yD7i/TPeC/fuKLLOSmg==}

  '@types/d3-time@3.0.4':
    resolution: {integrity: sha512-yuzZug1nkAAaBlBBikKZTgzCeA+k1uy4ZFwWANOfKw5z5LRhV0gNA7gNkKm7HoK+HRN0wX3EkxGk0fpbWhmB7g==}

  '@types/d3-timer@3.0.2':
    resolution: {integrity: sha512-Ps3T8E8dZDam6fUyNiMkekK3XUsaUEik+idO9/YjPtfj2qruF8tFBXS7XhtE4iIXBLxhmLjP3SXpLhVf21I9Lw==}

  '@types/estree@1.0.8':
    resolution: {integrity: sha512-dWHzHa2WqEXI/O1E9OjrocMTKJl2mSrEolh1Iomrv6U+JuNwaHXsXx9bLu5gG7BUWFIN0skIQJQ/L1rIex4X6w==}

  '@types/json-schema@7.0.15':
    resolution: {integrity: sha512-5+fP8P8MFNC+AyZCDxrB2pkZFPGzqQWUzpSeuuVLvm8VMcorNYavBqoFcxK8bQz4Qsbn4oUEEem4wDLfcysGHA==}

  '@types/json5@0.0.29':
    resolution: {integrity: sha512-dRLjCWHYg4oaA77cxO64oO+7JwCwnIzkZPdrrC71jQmQtlhM556pwKo5bUzqvZndkVbeFLIIi+9TC40JNF5hNQ==}

  '@types/node@20.19.19':
    resolution: {integrity: sha512-pb1Uqj5WJP7wrcbLU7Ru4QtA0+3kAXrkutGiD26wUKzSMgNNaPARTUDQmElUXp64kh3cWdou3Q0C7qwwxqSFmg==}

  '@types/pako@2.0.4':
    resolution: {integrity: sha512-VWDCbrLeVXJM9fihYodcLiIv0ku+AlOa/TQ1SvYOaBuyrSKgEcro95LJyIsJ4vSo6BXIxOKxiJAat04CmST9Fw==}

  '@types/raf@3.4.3':
    resolution: {integrity: sha512-c4YAvMedbPZ5tEyxzQdMoOhhJ4RD3rngZIdwC2/qDN3d7JpEhB6fiBRKVY1lg5B7Wk+uPBjn5f39j1/2MY1oOw==}

  '@types/react-dom@19.2.0':
    resolution: {integrity: sha512-brtBs0MnE9SMx7px208g39lRmC5uHZs96caOJfTjFcYSLHNamvaSMfJNagChVNkup2SdtOxKX1FDBkRSJe1ZAg==}
    peerDependencies:
      '@types/react': ^19.2.0

  '@types/react@19.2.0':
    resolution: {integrity: sha512-1LOH8xovvsKsCBq1wnT4ntDUdCJKmnEakhsuoUSy6ExlHCkGP2hqnatagYTgFk6oeL0VU31u7SNjunPN+GchtA==}

  '@types/trusted-types@2.0.7':
    resolution: {integrity: sha512-ScaPdn1dQczgbl0QFTeTOmVHFULt394XJgOQNoyVhZ6r2vLnMLJfBPd53SB52T/3G36VI1/g2MZaX0cwDuXsfw==}

  '@types/use-sync-external-store@0.0.6':
    resolution: {integrity: sha512-zFDAD+tlpf2r4asuHEj0XH6pY6i0g5NeAHPn+15wk3BV6JA69eERFXC1gyGThDkVa1zCyKr5jox1+2LbV/AMLg==}

  '@typescript-eslint/eslint-plugin@8.45.0':
    resolution: {integrity: sha512-HC3y9CVuevvWCl/oyZuI47dOeDF9ztdMEfMH8/DW/Mhwa9cCLnK1oD7JoTVGW/u7kFzNZUKUoyJEqkaJh5y3Wg==}
    engines: {node: ^18.18.0 || ^20.9.0 || >=21.1.0}
    peerDependencies:
      '@typescript-eslint/parser': ^8.45.0
      eslint: ^8.57.0 || ^9.0.0
      typescript: '>=4.8.4 <6.0.0'

  '@typescript-eslint/parser@8.45.0':
    resolution: {integrity: sha512-TGf22kon8KW+DeKaUmOibKWktRY8b2NSAZNdtWh798COm1NWx8+xJ6iFBtk3IvLdv6+LGLJLRlyhrhEDZWargQ==}
    engines: {node: ^18.18.0 || ^20.9.0 || >=21.1.0}
    peerDependencies:
      eslint: ^8.57.0 || ^9.0.0
      typescript: '>=4.8.4 <6.0.0'

  '@typescript-eslint/project-service@8.45.0':
    resolution: {integrity: sha512-3pcVHwMG/iA8afdGLMuTibGR7pDsn9RjDev6CCB+naRsSYs2pns5QbinF4Xqw6YC/Sj3lMrm/Im0eMfaa61WUg==}
    engines: {node: ^18.18.0 || ^20.9.0 || >=21.1.0}
    peerDependencies:
      typescript: '>=4.8.4 <6.0.0'

  '@typescript-eslint/scope-manager@8.45.0':
    resolution: {integrity: sha512-clmm8XSNj/1dGvJeO6VGH7EUSeA0FMs+5au/u3lrA3KfG8iJ4u8ym9/j2tTEoacAffdW1TVUzXO30W1JTJS7dA==}
    engines: {node: ^18.18.0 || ^20.9.0 || >=21.1.0}

  '@typescript-eslint/tsconfig-utils@8.45.0':
    resolution: {integrity: sha512-aFdr+c37sc+jqNMGhH+ajxPXwjv9UtFZk79k8pLoJ6p4y0snmYpPA52GuWHgt2ZF4gRRW6odsEj41uZLojDt5w==}
    engines: {node: ^18.18.0 || ^20.9.0 || >=21.1.0}
    peerDependencies:
      typescript: '>=4.8.4 <6.0.0'

  '@typescript-eslint/type-utils@8.45.0':
    resolution: {integrity: sha512-bpjepLlHceKgyMEPglAeULX1vixJDgaKocp0RVJ5u4wLJIMNuKtUXIczpJCPcn2waII0yuvks/5m5/h3ZQKs0A==}
    engines: {node: ^18.18.0 || ^20.9.0 || >=21.1.0}
    peerDependencies:
      eslint: ^8.57.0 || ^9.0.0
      typescript: '>=4.8.4 <6.0.0'

  '@typescript-eslint/types@8.45.0':
    resolution: {integrity: sha512-WugXLuOIq67BMgQInIxxnsSyRLFxdkJEJu8r4ngLR56q/4Q5LrbfkFRH27vMTjxEK8Pyz7QfzuZe/G15qQnVRA==}
    engines: {node: ^18.18.0 || ^20.9.0 || >=21.1.0}

  '@typescript-eslint/typescript-estree@8.45.0':
    resolution: {integrity: sha512-GfE1NfVbLam6XQ0LcERKwdTTPlLvHvXXhOeUGC1OXi4eQBoyy1iVsW+uzJ/J9jtCz6/7GCQ9MtrQ0fml/jWCnA==}
    engines: {node: ^18.18.0 || ^20.9.0 || >=21.1.0}
    peerDependencies:
      typescript: '>=4.8.4 <6.0.0'

  '@typescript-eslint/utils@8.45.0':
    resolution: {integrity: sha512-bxi1ht+tLYg4+XV2knz/F7RVhU0k6VrSMc9sb8DQ6fyCTrGQLHfo7lDtN0QJjZjKkLA2ThrKuCdHEvLReqtIGg==}
    engines: {node: ^18.18.0 || ^20.9.0 || >=21.1.0}
    peerDependencies:
      eslint: ^8.57.0 || ^9.0.0
      typescript: '>=4.8.4 <6.0.0'

  '@typescript-eslint/visitor-keys@8.45.0':
    resolution: {integrity: sha512-qsaFBA3e09MIDAGFUrTk+dzqtfv1XPVz8t8d1f0ybTzrCY7BKiMC5cjrl1O/P7UmHsNyW90EYSkU/ZWpmXelag==}
    engines: {node: ^18.18.0 || ^20.9.0 || >=21.1.0}

  '@unrs/resolver-binding-android-arm-eabi@1.11.1':
    resolution: {integrity: sha512-ppLRUgHVaGRWUx0R0Ut06Mjo9gBaBkg3v/8AxusGLhsIotbBLuRk51rAzqLC8gq6NyyAojEXglNjzf6R948DNw==}
    cpu: [arm]
    os: [android]

  '@unrs/resolver-binding-android-arm64@1.11.1':
    resolution: {integrity: sha512-lCxkVtb4wp1v+EoN+HjIG9cIIzPkX5OtM03pQYkG+U5O/wL53LC4QbIeazgiKqluGeVEeBlZahHalCaBvU1a2g==}
    cpu: [arm64]
    os: [android]

  '@unrs/resolver-binding-darwin-arm64@1.11.1':
    resolution: {integrity: sha512-gPVA1UjRu1Y/IsB/dQEsp2V1pm44Of6+LWvbLc9SDk1c2KhhDRDBUkQCYVWe6f26uJb3fOK8saWMgtX8IrMk3g==}
    cpu: [arm64]
    os: [darwin]

  '@unrs/resolver-binding-darwin-x64@1.11.1':
    resolution: {integrity: sha512-cFzP7rWKd3lZaCsDze07QX1SC24lO8mPty9vdP+YVa3MGdVgPmFc59317b2ioXtgCMKGiCLxJ4HQs62oz6GfRQ==}
    cpu: [x64]
    os: [darwin]

  '@unrs/resolver-binding-freebsd-x64@1.11.1':
    resolution: {integrity: sha512-fqtGgak3zX4DCB6PFpsH5+Kmt/8CIi4Bry4rb1ho6Av2QHTREM+47y282Uqiu3ZRF5IQioJQ5qWRV6jduA+iGw==}
    cpu: [x64]
    os: [freebsd]

  '@unrs/resolver-binding-linux-arm-gnueabihf@1.11.1':
    resolution: {integrity: sha512-u92mvlcYtp9MRKmP+ZvMmtPN34+/3lMHlyMj7wXJDeXxuM0Vgzz0+PPJNsro1m3IZPYChIkn944wW8TYgGKFHw==}
    cpu: [arm]
    os: [linux]

  '@unrs/resolver-binding-linux-arm-musleabihf@1.11.1':
    resolution: {integrity: sha512-cINaoY2z7LVCrfHkIcmvj7osTOtm6VVT16b5oQdS4beibX2SYBwgYLmqhBjA1t51CarSaBuX5YNsWLjsqfW5Cw==}
    cpu: [arm]
    os: [linux]

  '@unrs/resolver-binding-linux-arm64-gnu@1.11.1':
    resolution: {integrity: sha512-34gw7PjDGB9JgePJEmhEqBhWvCiiWCuXsL9hYphDF7crW7UgI05gyBAi6MF58uGcMOiOqSJ2ybEeCvHcq0BCmQ==}
    cpu: [arm64]
    os: [linux]

  '@unrs/resolver-binding-linux-arm64-musl@1.11.1':
    resolution: {integrity: sha512-RyMIx6Uf53hhOtJDIamSbTskA99sPHS96wxVE/bJtePJJtpdKGXO1wY90oRdXuYOGOTuqjT8ACccMc4K6QmT3w==}
    cpu: [arm64]
    os: [linux]

  '@unrs/resolver-binding-linux-ppc64-gnu@1.11.1':
    resolution: {integrity: sha512-D8Vae74A4/a+mZH0FbOkFJL9DSK2R6TFPC9M+jCWYia/q2einCubX10pecpDiTmkJVUH+y8K3BZClycD8nCShA==}
    cpu: [ppc64]
    os: [linux]

  '@unrs/resolver-binding-linux-riscv64-gnu@1.11.1':
    resolution: {integrity: sha512-frxL4OrzOWVVsOc96+V3aqTIQl1O2TjgExV4EKgRY09AJ9leZpEg8Ak9phadbuX0BA4k8U5qtvMSQQGGmaJqcQ==}
    cpu: [riscv64]
    os: [linux]

  '@unrs/resolver-binding-linux-riscv64-musl@1.11.1':
    resolution: {integrity: sha512-mJ5vuDaIZ+l/acv01sHoXfpnyrNKOk/3aDoEdLO/Xtn9HuZlDD6jKxHlkN8ZhWyLJsRBxfv9GYM2utQ1SChKew==}
    cpu: [riscv64]
    os: [linux]

  '@unrs/resolver-binding-linux-s390x-gnu@1.11.1':
    resolution: {integrity: sha512-kELo8ebBVtb9sA7rMe1Cph4QHreByhaZ2QEADd9NzIQsYNQpt9UkM9iqr2lhGr5afh885d/cB5QeTXSbZHTYPg==}
    cpu: [s390x]
    os: [linux]

  '@unrs/resolver-binding-linux-x64-gnu@1.11.1':
    resolution: {integrity: sha512-C3ZAHugKgovV5YvAMsxhq0gtXuwESUKc5MhEtjBpLoHPLYM+iuwSj3lflFwK3DPm68660rZ7G8BMcwSro7hD5w==}
    cpu: [x64]
    os: [linux]

  '@unrs/resolver-binding-linux-x64-musl@1.11.1':
    resolution: {integrity: sha512-rV0YSoyhK2nZ4vEswT/QwqzqQXw5I6CjoaYMOX0TqBlWhojUf8P94mvI7nuJTeaCkkds3QE4+zS8Ko+GdXuZtA==}
    cpu: [x64]
    os: [linux]

  '@unrs/resolver-binding-wasm32-wasi@1.11.1':
    resolution: {integrity: sha512-5u4RkfxJm+Ng7IWgkzi3qrFOvLvQYnPBmjmZQ8+szTK/b31fQCnleNl1GgEt7nIsZRIf5PLhPwT0WM+q45x/UQ==}
    engines: {node: '>=14.0.0'}
    cpu: [wasm32]

  '@unrs/resolver-binding-win32-arm64-msvc@1.11.1':
    resolution: {integrity: sha512-nRcz5Il4ln0kMhfL8S3hLkxI85BXs3o8EYoattsJNdsX4YUU89iOkVn7g0VHSRxFuVMdM4Q1jEpIId1Ihim/Uw==}
    cpu: [arm64]
    os: [win32]

  '@unrs/resolver-binding-win32-ia32-msvc@1.11.1':
    resolution: {integrity: sha512-DCEI6t5i1NmAZp6pFonpD5m7i6aFrpofcp4LA2i8IIq60Jyo28hamKBxNrZcyOwVOZkgsRp9O2sXWBWP8MnvIQ==}
    cpu: [ia32]
    os: [win32]

  '@unrs/resolver-binding-win32-x64-msvc@1.11.1':
    resolution: {integrity: sha512-lrW200hZdbfRtztbygyaq/6jP6AKE8qQN2KvPcJ+x7wiD038YtnYtZ82IMNJ69GJibV7bwL3y9FgK+5w/pYt6g==}
    cpu: [x64]
    os: [win32]

  '@vercel/analytics@1.5.0':
    resolution: {integrity: sha512-MYsBzfPki4gthY5HnYN7jgInhAZ7Ac1cYDoRWFomwGHWEX7odTEzbtg9kf/QSo7XEsEAqlQugA6gJ2WS2DEa3g==}
    peerDependencies:
      '@remix-run/react': ^2
      '@sveltejs/kit': ^1 || ^2
      next: '>= 13'
      react: ^18 || ^19 || ^19.0.0-rc
      svelte: '>= 4'
      vue: ^3
      vue-router: ^4
    peerDependenciesMeta:
      '@remix-run/react':
        optional: true
      '@sveltejs/kit':
        optional: true
      next:
        optional: true
      react:
        optional: true
      svelte:
        optional: true
      vue:
        optional: true
      vue-router:
        optional: true

  acorn-jsx@5.3.2:
    resolution: {integrity: sha512-rq9s+JNhf0IChjtDXxllJ7g41oZk5SlXtp0LHwyA5cejwn7vKmKp4pPri6YEePv2PU65sAsegbXtIinmDFDXgQ==}
    peerDependencies:
      acorn: ^6.0.0 || ^7.0.0 || ^8.0.0

  acorn@8.15.0:
    resolution: {integrity: sha512-NZyJarBfL7nWwIq+FDL6Zp/yHEhePMNnnJ0y3qfieCrmNvYct8uvtiV41UvlSe6apAfk0fY1FbWx+NwfmpvtTg==}
    engines: {node: '>=0.4.0'}
    hasBin: true

  ajv@6.12.6:
    resolution: {integrity: sha512-j3fVLgvTo527anyYyJOGTYJbG+vnnQYvE0m5mmkc1TK+nxAppkCLMIL0aZ4dblVCNoGShhm+kzE4ZUykBoMg4g==}

  ansi-styles@4.3.0:
    resolution: {integrity: sha512-zbB9rCJAT1rbjiVDb2hqKFHNYLxgtk8NURxZ3IZwD3F6NtxbXZQCnnSi1Lkx+IDohdPlFp222wVALIheZJQSEg==}
    engines: {node: '>=8'}

  aos@2.3.4:
    resolution: {integrity: sha512-zh/ahtR2yME4I51z8IttIt4lC1Nw0ktsFtmeDzID1m9naJnWXhCoARaCgNOGXb5CLy3zm+wqmRAEgMYB5E2HUw==}

  argparse@2.0.1:
    resolution: {integrity: sha512-8+9WqebbFzpX9OR+Wa6O29asIogeRMzcGtAINdpMHHyAg10f05aSFVBbcEqGf/PXw1EjAZ+q2/bEBg3DvurK3Q==}

  aria-hidden@1.2.6:
    resolution: {integrity: sha512-ik3ZgC9dY/lYVVM++OISsaYDeg1tb0VtP5uL3ouh1koGOaUMDPpbFIei4JkFimWUFPn90sbMNMXQAIVOlnYKJA==}
    engines: {node: '>=10'}

  aria-query@5.3.2:
    resolution: {integrity: sha512-COROpnaoap1E2F000S62r6A60uHZnmlvomhfyT2DlTcrY1OrBKn2UhH7qn5wTC9zMvD0AY7csdPSNwKP+7WiQw==}
    engines: {node: '>= 0.4'}

  array-buffer-byte-length@1.0.2:
    resolution: {integrity: sha512-LHE+8BuR7RYGDKvnrmcuSq3tDcKv9OFEXQt/HpbZhY7V6h0zlUXutnAD82GiFx9rdieCMjkvtcsPqBwgUl1Iiw==}
    engines: {node: '>= 0.4'}

  array-includes@3.1.9:
    resolution: {integrity: sha512-FmeCCAenzH0KH381SPT5FZmiA/TmpndpcaShhfgEN9eCVjnFBqq3l1xrI42y8+PPLI6hypzou4GXw00WHmPBLQ==}
    engines: {node: '>= 0.4'}

  array.prototype.findlast@1.2.5:
    resolution: {integrity: sha512-CVvd6FHg1Z3POpBLxO6E6zr+rSKEQ9L6rZHAaY7lLfhKsWYUBBOuMs0e9o24oopj6H+geRCX0YJ+TJLBK2eHyQ==}
    engines: {node: '>= 0.4'}

  array.prototype.findlastindex@1.2.6:
    resolution: {integrity: sha512-F/TKATkzseUExPlfvmwQKGITM3DGTK+vkAsCZoDc5daVygbJBnjEUCbgkAvVFsgfXfX4YIqZ/27G3k3tdXrTxQ==}
    engines: {node: '>= 0.4'}

  array.prototype.flat@1.3.3:
    resolution: {integrity: sha512-rwG/ja1neyLqCuGZ5YYrznA62D4mZXg0i1cIskIUKSiqF3Cje9/wXAls9B9s1Wa2fomMsIv8czB8jZcPmxCXFg==}
    engines: {node: '>= 0.4'}

  array.prototype.flatmap@1.3.3:
    resolution: {integrity: sha512-Y7Wt51eKJSyi80hFrJCePGGNo5ktJCslFuboqJsbf57CCPcm5zztluPlc4/aD8sWsKvlwatezpV4U1efk8kpjg==}
    engines: {node: '>= 0.4'}

  array.prototype.tosorted@1.1.4:
    resolution: {integrity: sha512-p6Fx8B7b7ZhL/gmUsAy0D15WhvDccw3mnGNbZpi3pmeJdxtWsj2jEaI4Y6oo3XiHfzuSgPwKc04MYt6KgvC/wA==}
    engines: {node: '>= 0.4'}

  arraybuffer.prototype.slice@1.0.4:
    resolution: {integrity: sha512-BNoCY6SXXPQ7gF2opIP4GBE+Xw7U+pHMYKuzjgCN3GwiaIR09UUeKfheyIry77QtrCBlC0KK0q5/TER/tYh3PQ==}
    engines: {node: '>= 0.4'}

  ast-types-flow@0.0.8:
    resolution: {integrity: sha512-OH/2E5Fg20h2aPrbe+QL8JZQFko0YZaF+j4mnQ7BGhfavO7OpSLa8a0y9sBwomHdSbkhTS8TQNayBfnW5DwbvQ==}

  async-function@1.0.0:
    resolution: {integrity: sha512-hsU18Ae8CDTR6Kgu9DYf0EbCr/a5iGL0rytQDobUcdpYOKokk8LEjVphnXkDkgpi0wYVsqrXuP0bZxJaTqdgoA==}
    engines: {node: '>= 0.4'}

  autoprefixer@10.4.21:
    resolution: {integrity: sha512-O+A6LWV5LDHSJD3LjHYoNi4VLsj/Whi7k6zG12xTYaU4cQ8oxQGckXNX8cRHK5yOZ/ppVHe0ZBXGzSV9jXdVbQ==}
    engines: {node: ^10 || ^12 || >=14}
    hasBin: true
    peerDependencies:
      postcss: ^8.1.0

  available-typed-arrays@1.0.7:
    resolution: {integrity: sha512-wvUjBtSGN7+7SjNpq/9M2Tg350UZD3q62IFZLbRAR1bSMlCo1ZaeW+BJ+D090e4hIIZLBcTDWe4Mh4jvUDajzQ==}
    engines: {node: '>= 0.4'}

  axe-core@4.10.3:
    resolution: {integrity: sha512-Xm7bpRXnDSX2YE2YFfBk2FnF0ep6tmG7xPh8iHee8MIcrgq762Nkce856dYtJYLkuIoYZvGfTs/PbZhideTcEg==}
    engines: {node: '>=4'}

  axobject-query@4.1.0:
    resolution: {integrity: sha512-qIj0G9wZbMGNLjLmg1PT6v2mE9AH2zlnADJD/2tC6E00hgmhUOfEB6greHPAfLRSufHqROIUTkw6E+M3lH0PTQ==}
    engines: {node: '>= 0.4'}

  balanced-match@1.0.2:
    resolution: {integrity: sha512-3oSeUO0TMV67hN1AmbXsK4yaqU7tjiHlbxRDZOpH0KW9+CeX4bRAaX0Anxt0tx2MrpRpWwQaPwIlISEJhYU5Pw==}

  base64-arraybuffer@1.0.2:
    resolution: {integrity: sha512-I3yl4r9QB5ZRY3XuJVEPfc2XhZO6YweFPI+UovAzn+8/hb3oJ6lnysaFcjVpkCPfVWFUDvoZ8kmVDP7WyRtYtQ==}
    engines: {node: '>= 0.6.0'}

  baseline-browser-mapping@2.8.10:
    resolution: {integrity: sha512-uLfgBi+7IBNay8ECBO2mVMGZAc1VgZWEChxm4lv+TobGdG82LnXMjuNGo/BSSZZL4UmkWhxEHP2f5ziLNwGWMA==}
    hasBin: true

  brace-expansion@1.1.12:
    resolution: {integrity: sha512-9T9UjW3r0UW5c1Q7GTwllptXwhvYmEzFhzMfZ9H7FQWt+uZePjZPjBP/W1ZEyZ1twGWom5/56TF4lPcqjnDHcg==}

  brace-expansion@2.0.2:
    resolution: {integrity: sha512-Jt0vHyM+jmUBqojB7E1NIYadt0vI0Qxjxd2TErW94wDz+E2LAm5vKMXXwg6ZZBTHPuUlDgQHKXvjGBdfcF1ZDQ==}

  braces@3.0.3:
    resolution: {integrity: sha512-yQbXgO/OSZVD2IsiLlro+7Hf6Q18EJrKSEsdoMzKePKXct3gvD8oLcOQdIzGupr5Fj+EDe8gO/lxc1BzfMpxvA==}
    engines: {node: '>=8'}

  browserslist@4.26.3:
    resolution: {integrity: sha512-lAUU+02RFBuCKQPj/P6NgjlbCnLBMp4UtgTx7vNHd3XSIJF87s9a5rA3aH2yw3GS9DqZAUbOtZdCCiZeVRqt0w==}
    engines: {node: ^6 || ^7 || ^8 || ^9 || ^10 || ^11 || ^12 || >=13.7}
    hasBin: true

  c12@3.1.0:
    resolution: {integrity: sha512-uWoS8OU1MEIsOv8p/5a82c3H31LsWVR5qiyXVfBNOzfffjUWtPnhAb4BYI2uG2HfGmZmFjCtui5XNWaps+iFuw==}
    peerDependencies:
      magicast: ^0.3.5
    peerDependenciesMeta:
      magicast:
        optional: true

  call-bind-apply-helpers@1.0.2:
    resolution: {integrity: sha512-Sp1ablJ0ivDkSzjcaJdxEunN5/XvksFJ2sMBFfq6x0ryhQV/2b/KwFe21cMpmHtPOSij8K99/wSfoEuTObmuMQ==}
    engines: {node: '>= 0.4'}

  call-bind@1.0.8:
    resolution: {integrity: sha512-oKlSFMcMwpUg2ednkhQ454wfWiU/ul3CkJe/PEHcTKuiX6RpbehUiFMXu13HalGZxfUwCQzZG747YXBn1im9ww==}
    engines: {node: '>= 0.4'}

  call-bound@1.0.4:
    resolution: {integrity: sha512-+ys997U96po4Kx/ABpBCqhA9EuxJaQWDQg7295H4hBphv3IZg0boBKuwYpt4YXp6MZ5AmZQnU/tyMTlRpaSejg==}
    engines: {node: '>= 0.4'}

  callsites@3.1.0:
    resolution: {integrity: sha512-P8BjAsXvZS+VIDUI11hHCQEv74YT67YUi5JJFNWIqL235sBmjX4+qx9Muvls5ivyNENctx46xQLQ3aTuE7ssaQ==}
    engines: {node: '>=6'}

  caniuse-lite@1.0.30001746:
    resolution: {integrity: sha512-eA7Ys/DGw+pnkWWSE/id29f2IcPHVoE8wxtvE5JdvD2V28VTDPy1yEeo11Guz0sJ4ZeGRcm3uaTcAqK1LXaphA==}

  canvg@3.0.11:
    resolution: {integrity: sha512-5ON+q7jCTgMp9cjpu4Jo6XbvfYwSB2Ow3kzHKfIyJfaCAOHLbdKPQqGKgfED/R5B+3TFFfe8pegYA+b423SRyA==}
    engines: {node: '>=10.0.0'}

  chalk@4.1.2:
    resolution: {integrity: sha512-oKnbhFyRIXpUuez8iBMmyEa4nbj4IOQyuhc/wy9kY7/WVPcwIO9VA668Pu8RkO7+0G76SLROeyw9CpQ061i4mA==}
    engines: {node: '>=10'}

  chokidar@4.0.3:
    resolution: {integrity: sha512-Qgzu8kfBvo+cA4962jnP1KkS6Dop5NS6g7R5LFYJr4b8Ub94PPQXUksCw9PvXoeXPRRddRNC5C1JQUR2SMGtnA==}
    engines: {node: '>= 14.16.0'}

  chownr@3.0.0:
    resolution: {integrity: sha512-+IxzY9BZOQd/XuYPRmrvEVjF/nqj5kgT4kEq7VofrDoM1MxoRjEWkrCC3EtLi59TVawxTAn+orJwFQcrqEN1+g==}
    engines: {node: '>=18'}

  citty@0.1.6:
    resolution: {integrity: sha512-tskPPKEs8D2KPafUypv2gxwJP8h/OaJmC82QQGGDQcHvXX43xF2VDACcJVmZ0EuSxkpO9Kc4MlrA3q0+FG58AQ==}

  class-variance-authority@0.7.1:
    resolution: {integrity: sha512-Ka+9Trutv7G8M6WT6SeiRWz792K5qEqIGEGzXKhAE6xOWAY6pPH8U+9IY3oCMv6kqTmLsv7Xh/2w2RigkePMsg==}

  classlist-polyfill@1.2.0:
    resolution: {integrity: sha512-GzIjNdcEtH4ieA2S8NmrSxv7DfEV5fmixQeyTmqmRmRJPGpRBaSnA2a0VrCjyT8iW8JjEdMbKzDotAJf+ajgaQ==}

  client-only@0.0.1:
    resolution: {integrity: sha512-IV3Ou0jSMzZrd3pZ48nLkT9DA7Ag1pnPzaiQhpW7c3RbcqqzvzzVu+L8gfqMp/8IM2MQtSiqaCxrrcfu8I8rMA==}

  clsx@2.1.1:
    resolution: {integrity: sha512-eYm0QWBtUrBWZWG0d386OGAw16Z995PiOVo2B7bjWSbHedGl5e0ZWaq65kOGgUSNesEIDkB9ISbTg/JK9dhCZA==}
    engines: {node: '>=6'}

  cmdk@1.1.1:
    resolution: {integrity: sha512-Vsv7kFaXm+ptHDMZ7izaRsP70GgrW9NBNGswt9OZaVBLlE0SNpDq8eu/VGXyF9r7M0azK3Wy7OlYXsuyYLFzHg==}
    peerDependencies:
      react: ^18 || ^19 || ^19.0.0-rc
      react-dom: ^18 || ^19 || ^19.0.0-rc

  color-convert@2.0.1:
    resolution: {integrity: sha512-RRECPsj7iu/xb5oKYcsFHSppFNnsj/52OVTRKb4zP5onXwVF3zVmmToNcOfGC+CRDpfK/U584fMg38ZHCaElKQ==}
    engines: {node: '>=7.0.0'}

  color-name@1.1.4:
    resolution: {integrity: sha512-dOy+3AuW3a2wNbZHIuMZpTcgjGuLU/uBL/ubcZF9OXbDo8ff4O8yVp5Bf0efS8uEoYo5q4Fx7dY9OgQGXgAsQA==}

  concat-map@0.0.1:
    resolution: {integrity: sha512-/Srv4dswyQNBfohGpz9o6Yb3Gz3SrUDqBH5rTuhGR7ahtlbYKnVxw2bCFMRljaA7EXHaXZ8wsHdodFvbkhKmqg==}

  confbox@0.2.2:
    resolution: {integrity: sha512-1NB+BKqhtNipMsov4xI/NnhCKp9XG9NamYp5PVm9klAT0fsrNPjaFICsCFhNhwZJKNh7zB/3q8qXz0E9oaMNtQ==}

  consola@3.4.2:
    resolution: {integrity: sha512-5IKcdX0nnYavi6G7TtOhwkYzyjfJlatbjMjuLSfE2kYT5pMDOilZ4OvMhi637CcDICTmz3wARPoyhqyX1Y+XvA==}
    engines: {node: ^14.18.0 || >=16.10.0}

  cookie@0.7.1:
    resolution: {integrity: sha512-6DnInpx7SJ2AK3+CTUE/ZM0vWTUboZCegxhC2xiIydHR9jNuTAASBrfEpHhiGOZw/nX51bHt6YQl8jsGo4y/0w==}
    engines: {node: '>= 0.6'}

  copy-anything@3.0.5:
    resolution: {integrity: sha512-yCEafptTtb4bk7GLEQoM8KVJpxAfdBJYaXyzQEgQQQgYrZiDp8SJmGKlYza6CYjEDNstAdNdKA3UuoULlEbS6w==}
    engines: {node: '>=12.13'}

  core-js@3.45.1:
    resolution: {integrity: sha512-L4NPsJlCfZsPeXukyzHFlg/i7IIVwHSItR0wg0FLNqYClJ4MQYTYLbC7EkjKYRLZF2iof2MUgN0EGy7MdQFChg==}

  cross-spawn@7.0.6:
    resolution: {integrity: sha512-uV2QOWP2nWzsy2aMp8aRibhi9dlzF5Hgh5SHaB9OiTGEyDTiJJyx0uy51QXdyWbtAHNua4XJzUKca3OzKUd3vA==}
    engines: {node: '>= 8'}

  css-blank-pseudo@7.0.1:
    resolution: {integrity: sha512-jf+twWGDf6LDoXDUode+nc7ZlrqfaNphrBIBrcmeP3D8yw1uPaix1gCC8LUQUGQ6CycuK2opkbFFWFuq/a94ag==}
    engines: {node: '>=18'}
    peerDependencies:
      postcss: ^8.4

  css-box-model@1.2.1:
    resolution: {integrity: sha512-a7Vr4Q/kd/aw96bnJG332W9V9LkJO69JRcaCYDUqjp6/z0w6VcZjgAcTbgFxEPfBgdnAwlh3iwu+hLopa+flJw==}

  css-has-pseudo@7.0.3:
    resolution: {integrity: sha512-oG+vKuGyqe/xvEMoxAQrhi7uY16deJR3i7wwhBerVrGQKSqUC5GiOVxTpM9F9B9hw0J+eKeOWLH7E9gZ1Dr5rA==}
    engines: {node: '>=18'}
    peerDependencies:
      postcss: ^8.4

  css-line-break@2.1.0:
    resolution: {integrity: sha512-FHcKFCZcAha3LwfVBhCQbW2nCNbkZXn7KVUJcsT5/P8YmfsVja0FMPJr0B903j/E69HUphKiV9iQArX8SDYA4w==}

  css-prefers-color-scheme@10.0.0:
    resolution: {integrity: sha512-VCtXZAWivRglTZditUfB4StnsWr6YVZ2PRtuxQLKTNRdtAf8tpzaVPE9zXIF3VaSc7O70iK/j1+NXxyQCqdPjQ==}
    engines: {node: '>=18'}
    peerDependencies:
      postcss: ^8.4

  cssdb@8.4.2:
    resolution: {integrity: sha512-PzjkRkRUS+IHDJohtxkIczlxPPZqRo0nXplsYXOMBRPjcVRjj1W4DfvRgshUYTVuUigU7ptVYkFJQ7abUB0nyg==}

  cssesc@3.0.0:
    resolution: {integrity: sha512-/Tb/JcjK111nNScGob5MNtsntNM1aCNUDipB/TkwZFhyDrrE47SOx/18wF2bbjgc3ZzCSKW1T5nt5EbFoAz/Vg==}
    engines: {node: '>=4'}
    hasBin: true

  csstype@3.1.3:
    resolution: {integrity: sha512-M1uQkMl8rQK/szD0LNhtqxIPLpimGm8sOBwU7lLnCpSbTyY3yeU1Vc7l4KT5zT4s/yOxHH5O7tIuuLOCnLADRw==}

  d3-array@3.2.4:
    resolution: {integrity: sha512-tdQAmyA18i4J7wprpYq8ClcxZy3SC31QMeByyCFyRt7BVHdREQZ5lpzoe5mFEYZUWe+oq8HBvk9JjpibyEV4Jg==}
    engines: {node: '>=12'}

  d3-color@3.1.0:
    resolution: {integrity: sha512-zg/chbXyeBtMQ1LbD/WSoW2DpC3I0mpmPdW+ynRTj/x2DAWYrIY7qeZIHidozwV24m4iavr15lNwIwLxRmOxhA==}
    engines: {node: '>=12'}

  d3-ease@3.0.1:
    resolution: {integrity: sha512-wR/XK3D3XcLIZwpbvQwQ5fK+8Ykds1ip7A2Txe0yxncXSdq1L9skcG7blcedkOX+ZcgxGAmLX1FrRGbADwzi0w==}
    engines: {node: '>=12'}

  d3-format@3.1.0:
    resolution: {integrity: sha512-YyUI6AEuY/Wpt8KWLgZHsIU86atmikuoOmCfommt0LYHiQSPjvX2AcFc38PX0CBpr2RCyZhjex+NS/LPOv6YqA==}
    engines: {node: '>=12'}

  d3-interpolate@3.0.1:
    resolution: {integrity: sha512-3bYs1rOD33uo8aqJfKP3JWPAibgw8Zm2+L9vBKEHJ2Rg+viTR7o5Mmv5mZcieN+FRYaAOWX5SJATX6k1PWz72g==}
    engines: {node: '>=12'}

  d3-path@3.1.0:
    resolution: {integrity: sha512-p3KP5HCf/bvjBSSKuXid6Zqijx7wIfNW+J/maPs+iwR35at5JCbLUT0LzF1cnjbCHWhqzQTIN2Jpe8pRebIEFQ==}
    engines: {node: '>=12'}

  d3-scale@4.0.2:
    resolution: {integrity: sha512-GZW464g1SH7ag3Y7hXjf8RoUuAFIqklOAq3MRl4OaWabTFJY9PN/E1YklhXLh+OQ3fM9yS2nOkCoS+WLZ6kvxQ==}
    engines: {node: '>=12'}

  d3-shape@3.2.0:
    resolution: {integrity: sha512-SaLBuwGm3MOViRq2ABk3eLoxwZELpH6zhl3FbAoJ7Vm1gofKx6El1Ib5z23NUEhF9AsGl7y+dzLe5Cw2AArGTA==}
    engines: {node: '>=12'}

  d3-time-format@4.1.0:
    resolution: {integrity: sha512-dJxPBlzC7NugB2PDLwo9Q8JiTR3M3e4/XANkreKSUxF8vvXKqm1Yfq4Q5dl8budlunRVlUUaDUgFt7eA8D6NLg==}
    engines: {node: '>=12'}

  d3-time@3.1.0:
    resolution: {integrity: sha512-VqKjzBLejbSMT4IgbmVgDjpkYrNWUYJnbCGo874u7MMKIWsILRX+OpX/gTk8MqjpT1A/c6HY2dCA77ZN0lkQ2Q==}
    engines: {node: '>=12'}

  d3-timer@3.0.1:
    resolution: {integrity: sha512-ndfJ/JxxMd3nw31uyKoY2naivF+r29V+Lc0svZxe1JvvIRmi8hUsrMvdOwgS1o6uBHmiz91geQ0ylPP0aj1VUA==}
    engines: {node: '>=12'}

  damerau-levenshtein@1.0.8:
    resolution: {integrity: sha512-sdQSFB7+llfUcQHUQO3+B8ERRj0Oa4w9POWMI/puGtuf7gFywGmkaLCElnudfTiKZV+NvHqL0ifzdrI8Ro7ESA==}

  data-view-buffer@1.0.2:
    resolution: {integrity: sha512-EmKO5V3OLXh1rtK2wgXRansaK1/mtVdTUEiEI0W8RkvgT05kfxaH29PliLnpLP73yYO6142Q72QNa8Wx/A5CqQ==}
    engines: {node: '>= 0.4'}

  data-view-byte-length@1.0.2:
    resolution: {integrity: sha512-tuhGbE6CfTM9+5ANGf+oQb72Ky/0+s3xKUpHvShfiz2RxMFgFPjsXuRLBVMtvMs15awe45SRb83D6wH4ew6wlQ==}
    engines: {node: '>= 0.4'}

  data-view-byte-offset@1.0.1:
    resolution: {integrity: sha512-BS8PfmtDGnrgYdOonGZQdLZslWIeCGFP9tpan0hi1Co2Zr2NKADsvGYA8XxuG/4UWgJ6Cjtv+YJnB6MM69QGlQ==}
    engines: {node: '>= 0.4'}

  date-fns-jalali@4.1.0-0:
    resolution: {integrity: sha512-hTIP/z+t+qKwBDcmmsnmjWTduxCg+5KfdqWQvb2X/8C9+knYY6epN/pfxdDuyVlSVeFz0sM5eEfwIUQ70U4ckg==}

  date-fns@4.1.0:
    resolution: {integrity: sha512-Ukq0owbQXxa/U3EGtsdVBkR1w7KOQ5gIBqdH2hkvknzZPYvBxb/aa6E8L7tmjFtkwZBu3UXBbjIgPo/Ez4xaNg==}

  debug@3.2.7:
    resolution: {integrity: sha512-CFjzYYAi4ThfiQvizrFQevTTXHtnCqWfe7x1AhgEscTz6ZbLbfoLRLPugTQyBth6f8ZERVUSyWHFD/7Wu4t1XQ==}
    peerDependencies:
      supports-color: '*'
    peerDependenciesMeta:
      supports-color:
        optional: true

  debug@4.4.3:
    resolution: {integrity: sha512-RGwwWnwQvkVfavKVt22FGLw+xYSdzARwm0ru6DhTVA3umU5hZc28V3kO4stgYryrTlLpuvgI9GiijltAjNbcqA==}
    engines: {node: '>=6.0'}
    peerDependencies:
      supports-color: '*'
    peerDependenciesMeta:
      supports-color:
        optional: true

  decimal.js-light@2.5.1:
    resolution: {integrity: sha512-qIMFpTMZmny+MMIitAB6D7iVPEorVw6YQRWkvarTkT4tBeSLLiHzcwj6q0MmYSFCiVpiqPJTJEYIrpcPzVEIvg==}

  deep-is@0.1.4:
    resolution: {integrity: sha512-oIPzksmTg4/MriiaYGO+okXDT7ztn/w3Eptv/+gSIdMdKsJo0u4CfYNFJPy+4SKMuCqGw2wxnA+URMg3t8a/bQ==}

  deepmerge-ts@7.1.5:
    resolution: {integrity: sha512-HOJkrhaYsweh+W+e74Yn7YStZOilkoPb6fycpwNLKzSPtruFs48nYis0zy5yJz1+ktUhHxoRDJ27RQAWLIJVJw==}
    engines: {node: '>=16.0.0'}

  define-data-property@1.1.4:
    resolution: {integrity: sha512-rBMvIzlpA8v6E+SJZoo++HAYqsLrkg7MSfIinMPFhmkorw7X+dOXVJQs+QT69zGkzMyfDnIMN2Wid1+NbL3T+A==}
    engines: {node: '>= 0.4'}

  define-properties@1.2.1:
    resolution: {integrity: sha512-8QmQKqEASLd5nx0U1B1okLElbUuuttJ/AnYmRXbbbGDWh6uS208EjD4Xqq/I9wK7u0v6O08XhTWnt5XtEbR6Dg==}
    engines: {node: '>= 0.4'}

  defu@6.1.4:
    resolution: {integrity: sha512-mEQCMmwJu317oSz8CwdIOdwf3xMif1ttiM8LTufzc3g6kR+9Pe236twL8j3IYT1F7GfRgGcW6MWxzZjLIkuHIg==}

  destr@2.0.5:
    resolution: {integrity: sha512-ugFTXCtDZunbzasqBxrK93Ik/DRYsO6S/fedkWEMKqt04xZ4csmnmwGDBAb07QWNaGMAmnTIemsYZCksjATwsA==}

  detect-libc@2.1.1:
    resolution: {integrity: sha512-ecqj/sy1jcK1uWrwpR67UhYrIFQ+5WlGxth34WquCbamhFA6hkkwiu37o6J5xCHdo1oixJRfVRw+ywV+Hq/0Aw==}
    engines: {node: '>=8'}

  detect-node-es@1.1.0:
    resolution: {integrity: sha512-ypdmJU/TbBby2Dxibuv7ZLW3Bs1QEmM7nHjEANfohJLvE0XVujisn1qPJcZxg+qDucsr+bP6fLD1rPS3AhJ7EQ==}

  doctrine@2.1.0:
    resolution: {integrity: sha512-35mSku4ZXK0vfCuHEDAwt55dg2jNajHZ1odvF+8SSr82EsZY4QmXfuWso8oEd8zRhVObSN18aM0CjSdoBX7zIw==}
    engines: {node: '>=0.10.0'}

  dom-helpers@5.2.1:
    resolution: {integrity: sha512-nRCa7CK3VTrM2NmGkIy4cbK7IZlgBE/PYMn55rrXefr5xXDP0LdtfPnblFDoVdcAfslJ7or6iqAUnx0CCGIWQA==}

  dompurify@3.2.7:
    resolution: {integrity: sha512-WhL/YuveyGXJaerVlMYGWhvQswa7myDG17P7Vu65EWC05o8vfeNbvNf4d/BOvH99+ZW+LlQsc1GDKMa1vNK6dw==}

  dotenv@16.6.1:
    resolution: {integrity: sha512-uBq4egWHTcTt33a72vpSG0z3HnPuIl6NqYcTrKEg2azoEyl2hpW0zqlxysq2pK9HlDIHyHyakeYaYnSAwd8bow==}
    engines: {node: '>=12'}

  dunder-proto@1.0.1:
    resolution: {integrity: sha512-KIN/nDJBQRcXw0MLVhZE9iQHmG68qAVIBg9CqmUYjmQIhgij9U5MFvrqkUL5FbtyyzZuOeOt0zdeRe4UY7ct+A==}
    engines: {node: '>= 0.4'}

  effect@3.16.12:
    resolution: {integrity: sha512-N39iBk0K71F9nb442TLbTkjl24FLUzuvx2i1I2RsEAQsdAdUTuUoW0vlfUXgkMTUOnYqKnWcFfqw4hK4Pw27hg==}

  electron-to-chromium@1.5.228:
    resolution: {integrity: sha512-nxkiyuqAn4MJ1QbobwqJILiDtu/jk14hEAWaMiJmNPh1Z+jqoFlBFZjdXwLWGeVSeu9hGLg6+2G9yJaW8rBIFA==}

  embla-carousel-react@8.6.0:
    resolution: {integrity: sha512-0/PjqU7geVmo6F734pmPqpyHqiM99olvyecY7zdweCw+6tKEXnrE90pBiBbMMU8s5tICemzpQ3hi5EpxzGW+JA==}
    peerDependencies:
      react: ^16.8.0 || ^17.0.1 || ^18.0.0 || ^19.0.0 || ^19.0.0-rc

  embla-carousel-reactive-utils@8.6.0:
    resolution: {integrity: sha512-fMVUDUEx0/uIEDM0Mz3dHznDhfX+znCCDCeIophYb1QGVM7YThSWX+wz11zlYwWFOr74b4QLGg0hrGPJeG2s4A==}
    peerDependencies:
      embla-carousel: 8.6.0

  embla-carousel@8.6.0:
    resolution: {integrity: sha512-SjWyZBHJPbqxHOzckOfo8lHisEaJWmwd23XppYFYVh10bU66/Pn5tkVkbkCMZVdbUE5eTCI2nD8OyIP4Z+uwkA==}

  emoji-regex@9.2.2:
    resolution: {integrity: sha512-L18DaJsXSUk2+42pv8mLs5jJT2hqFkFE4j21wOmgbUqsZ2hL72NsUU785g9RXgo3s0ZNgVl42TiHp3ZtOv/Vyg==}

  empathic@2.0.0:
    resolution: {integrity: sha512-i6UzDscO/XfAcNYD75CfICkmfLedpyPDdozrLMmQc5ORaQcdMoc21OnlEylMIqI7U8eniKrPMxxtj8k0vhmJhA==}
    engines: {node: '>=14'}

  enhanced-resolve@5.18.3:
    resolution: {integrity: sha512-d4lC8xfavMeBjzGr2vECC3fsGXziXZQyJxD868h2M/mBI3PwAuODxAkLkq5HYuvrPYcUtiLzsTo8U3PgX3Ocww==}
    engines: {node: '>=10.13.0'}

  es-abstract@1.24.0:
    resolution: {integrity: sha512-WSzPgsdLtTcQwm4CROfS5ju2Wa1QQcVeT37jFjYzdFz1r9ahadC8B8/a4qxJxM+09F18iumCdRmlr96ZYkQvEg==}
    engines: {node: '>= 0.4'}

  es-define-property@1.0.1:
    resolution: {integrity: sha512-e3nRfgfUZ4rNGL232gUgX06QNyyez04KdjFrF+LTRoOXmrOgFKDg4BCdsjW8EnT69eqdYGmRpJwiPVYNrCaW3g==}
    engines: {node: '>= 0.4'}

  es-errors@1.3.0:
    resolution: {integrity: sha512-Zf5H2Kxt2xjTvbJvP2ZWLEICxA6j+hAmMzIlypy4xcBg1vKVnx89Wy0GbS+kf5cwCVFFzdCFh2XSCFNULS6csw==}
    engines: {node: '>= 0.4'}

  es-iterator-helpers@1.2.1:
    resolution: {integrity: sha512-uDn+FE1yrDzyC0pCo961B2IHbdM8y/ACZsKD4dG6WqrjV53BADjwa7D+1aom2rsNVfLyDgU/eigvlJGJ08OQ4w==}
    engines: {node: '>= 0.4'}

  es-object-atoms@1.1.1:
    resolution: {integrity: sha512-FGgH2h8zKNim9ljj7dankFPcICIK9Cp5bm+c2gQSYePhpaG5+esrLODihIorn+Pe6FGJzWhXQotPv73jTaldXA==}
    engines: {node: '>= 0.4'}

  es-set-tostringtag@2.1.0:
    resolution: {integrity: sha512-j6vWzfrGVfyXxge+O0x5sh6cvxAog0a/4Rdd2K36zCMV5eJ+/+tOAngRO8cODMNWbVRdVlmGZQL2YS3yR8bIUA==}
    engines: {node: '>= 0.4'}

  es-shim-unscopables@1.1.0:
    resolution: {integrity: sha512-d9T8ucsEhh8Bi1woXCf+TIKDIROLG5WCkxg8geBCbvk22kzwC5G2OnXVMO6FUsvQlgUUXQ2itephWDLqDzbeCw==}
    engines: {node: '>= 0.4'}

  es-to-primitive@1.3.0:
    resolution: {integrity: sha512-w+5mJ3GuFL+NjVtJlvydShqE1eN3h3PbI7/5LAsYJP/2qtuMXjfL2LpHSRqo4b4eSF5K/DH1JXKUAHSB2UW50g==}
    engines: {node: '>= 0.4'}

  escalade@3.2.0:
    resolution: {integrity: sha512-WUj2qlxaQtO4g6Pq5c29GTcWGDyd8itL8zTlipgECz3JesAiiOKotd8JU6otB3PACgG6xkJUyVhboMS+bje/jA==}
    engines: {node: '>=6'}

  escape-string-regexp@4.0.0:
    resolution: {integrity: sha512-TtpcNJ3XAzx3Gq8sWRzJaVajRs0uVxA2YAkdb1jm2YkPz4G6egUFAyA3n5vtEIZefPk5Wa4UXbKuS5fKkJWdgA==}
    engines: {node: '>=10'}

  eslint-config-next@15.5.4:
    resolution: {integrity: sha512-BzgVVuT3kfJes8i2GHenC1SRJ+W3BTML11lAOYFOOPzrk2xp66jBOAGEFRw+3LkYCln5UzvFsLhojrshb5Zfaw==}
    peerDependencies:
      eslint: ^7.23.0 || ^8.0.0 || ^9.0.0
      typescript: '>=3.3.1'
    peerDependenciesMeta:
      typescript:
        optional: true

  eslint-import-resolver-node@0.3.9:
    resolution: {integrity: sha512-WFj2isz22JahUv+B788TlO3N6zL3nNJGU8CcZbPZvVEkBPaJdCV4vy5wyghty5ROFbCRnm132v8BScu5/1BQ8g==}

  eslint-import-resolver-typescript@3.10.1:
    resolution: {integrity: sha512-A1rHYb06zjMGAxdLSkN2fXPBwuSaQ0iO5M/hdyS0Ajj1VBaRp0sPD3dn1FhME3c/JluGFbwSxyCfqdSbtQLAHQ==}
    engines: {node: ^14.18.0 || >=16.0.0}
    peerDependencies:
      eslint: '*'
      eslint-plugin-import: '*'
      eslint-plugin-import-x: '*'
    peerDependenciesMeta:
      eslint-plugin-import:
        optional: true
      eslint-plugin-import-x:
        optional: true

  eslint-module-utils@2.12.1:
    resolution: {integrity: sha512-L8jSWTze7K2mTg0vos/RuLRS5soomksDPoJLXIslC7c8Wmut3bx7CPpJijDcBZtxQ5lrbUdM+s0OlNbz0DCDNw==}
    engines: {node: '>=4'}
    peerDependencies:
      '@typescript-eslint/parser': '*'
      eslint: '*'
      eslint-import-resolver-node: '*'
      eslint-import-resolver-typescript: '*'
      eslint-import-resolver-webpack: '*'
    peerDependenciesMeta:
      '@typescript-eslint/parser':
        optional: true
      eslint:
        optional: true
      eslint-import-resolver-node:
        optional: true
      eslint-import-resolver-typescript:
        optional: true
      eslint-import-resolver-webpack:
        optional: true

  eslint-plugin-import@2.32.0:
    resolution: {integrity: sha512-whOE1HFo/qJDyX4SnXzP4N6zOWn79WhnCUY/iDR0mPfQZO8wcYE4JClzI2oZrhBnnMUCBCHZhO6VQyoBU95mZA==}
    engines: {node: '>=4'}
    peerDependencies:
      '@typescript-eslint/parser': '*'
      eslint: ^2 || ^3 || ^4 || ^5 || ^6 || ^7.2.0 || ^8 || ^9
    peerDependenciesMeta:
      '@typescript-eslint/parser':
        optional: true

  eslint-plugin-jsx-a11y@6.10.2:
    resolution: {integrity: sha512-scB3nz4WmG75pV8+3eRUQOHZlNSUhFNq37xnpgRkCCELU3XMvXAxLk1eqWWyE22Ki4Q01Fnsw9BA3cJHDPgn2Q==}
    engines: {node: '>=4.0'}
    peerDependencies:
      eslint: ^3 || ^4 || ^5 || ^6 || ^7 || ^8 || ^9

  eslint-plugin-react-hooks@5.2.0:
    resolution: {integrity: sha512-+f15FfK64YQwZdJNELETdn5ibXEUQmW1DZL6KXhNnc2heoy/sg9VJJeT7n8TlMWouzWqSWavFkIhHyIbIAEapg==}
    engines: {node: '>=10'}
    peerDependencies:
      eslint: ^3.0.0 || ^4.0.0 || ^5.0.0 || ^6.0.0 || ^7.0.0 || ^8.0.0-0 || ^9.0.0

  eslint-plugin-react@7.37.5:
    resolution: {integrity: sha512-Qteup0SqU15kdocexFNAJMvCJEfa2xUKNV4CC1xsVMrIIqEy3SQ/rqyxCWNzfrd3/ldy6HMlD2e0JDVpDg2qIA==}
    engines: {node: '>=4'}
    peerDependencies:
      eslint: ^3 || ^4 || ^5 || ^6 || ^7 || ^8 || ^9.7

  eslint-scope@8.4.0:
    resolution: {integrity: sha512-sNXOfKCn74rt8RICKMvJS7XKV/Xk9kA7DyJr8mJik3S7Cwgy3qlkkmyS2uQB3jiJg6VNdZd/pDBJu0nvG2NlTg==}
    engines: {node: ^18.18.0 || ^20.9.0 || >=21.1.0}

  eslint-visitor-keys@3.4.3:
    resolution: {integrity: sha512-wpc+LXeiyiisxPlEkUzU6svyS1frIO3Mgxj1fdy7Pm8Ygzguax2N3Fa/D/ag1WqbOprdI+uY6wMUl8/a2G+iag==}
    engines: {node: ^12.22.0 || ^14.17.0 || >=16.0.0}

  eslint-visitor-keys@4.2.1:
    resolution: {integrity: sha512-Uhdk5sfqcee/9H/rCOJikYz67o0a2Tw2hGRPOG2Y1R2dg7brRe1uG0yaNQDHu+TO/uQPF/5eCapvYSmHUjt7JQ==}
    engines: {node: ^18.18.0 || ^20.9.0 || >=21.1.0}

  eslint@9.36.0:
    resolution: {integrity: sha512-hB4FIzXovouYzwzECDcUkJ4OcfOEkXTv2zRY6B9bkwjx/cprAq0uvm1nl7zvQ0/TsUk0zQiN4uPfJpB9m+rPMQ==}
    engines: {node: ^18.18.0 || ^20.9.0 || >=21.1.0}
    hasBin: true
    peerDependencies:
      jiti: '*'
    peerDependenciesMeta:
      jiti:
        optional: true

  espree@10.4.0:
    resolution: {integrity: sha512-j6PAQ2uUr79PZhBjP5C5fhl8e39FmRnOjsD5lGnWrFU8i2G776tBK7+nP8KuQUTTyAZUwfQqXAgrVH5MbH9CYQ==}
    engines: {node: ^18.18.0 || ^20.9.0 || >=21.1.0}

  esquery@1.6.0:
    resolution: {integrity: sha512-ca9pw9fomFcKPvFLXhBKUK90ZvGibiGOvRJNbjljY7s7uq/5YO4BOzcYtJqExdx99rF6aAcnRxHmcUHcz6sQsg==}
    engines: {node: '>=0.10'}

  esrecurse@4.3.0:
    resolution: {integrity: sha512-KmfKL3b6G+RXvP8N1vr3Tq1kL/oCFgn2NYXEtqP8/L3pKapUA4G8cFVaoF3SU323CD4XypR/ffioHmkti6/Tag==}
    engines: {node: '>=4.0'}

  estraverse@5.3.0:
    resolution: {integrity: sha512-MMdARuVEQziNTeJD8DgMqmhwR11BRQ/cBP+pLtYdSTnf3MIO8fFeiINEbX36ZdNlfU/7A9f3gUw49B3oQsvwBA==}
    engines: {node: '>=4.0'}

  esutils@2.0.3:
    resolution: {integrity: sha512-kVscqXk4OCp68SZ0dkgEKVi6/8ij300KBWTJq32P/dYeWTSwK41WyTxalN1eRmA5Z9UU/LX9D7FWSmV9SAYx6g==}
    engines: {node: '>=0.10.0'}

  eventemitter3@4.0.7:
    resolution: {integrity: sha512-8guHBZCwKnFhYdHr2ysuRWErTwhoN2X8XELRlrRwpmfeY2jjuUN4taQMsULKUVo1K4DvZl+0pgfyoysHxvmvEw==}

  exsolve@1.0.7:
    resolution: {integrity: sha512-VO5fQUzZtI6C+vx4w/4BWJpg3s/5l+6pRQEHzFRM8WFi4XffSP1Z+4qi7GbjWbvRQEbdIco5mIMq+zX4rPuLrw==}

  fast-check@3.23.2:
    resolution: {integrity: sha512-h5+1OzzfCC3Ef7VbtKdcv7zsstUQwUDlYpUTvjeUsJAssPgLn7QzbboPtL5ro04Mq0rPOsMzl7q5hIbRs2wD1A==}
    engines: {node: '>=8.0.0'}

  fast-deep-equal@3.1.3:
    resolution: {integrity: sha512-f3qQ9oQy9j2AhBe/H9VC91wLmKBCCU/gDOnKNAYG5hswO7BLKj09Hc5HYNz9cGI++xlpDCIgDaitVs03ATR84Q==}

  fast-equals@5.3.2:
    resolution: {integrity: sha512-6rxyATwPCkaFIL3JLqw8qXqMpIZ942pTX/tbQFkRsDGblS8tNGtlUauA/+mt6RUfqn/4MoEr+WDkYoIQbibWuQ==}
    engines: {node: '>=6.0.0'}

  fast-glob@3.3.1:
    resolution: {integrity: sha512-kNFPyjhh5cKjrUltxs+wFx+ZkbRaxxmZ+X0ZU31SOsxCEtP9VPgtq2teZw1DebupL5GmDaNQ6yKMMVcM41iqDg==}
    engines: {node: '>=8.6.0'}

  fast-glob@3.3.3:
    resolution: {integrity: sha512-7MptL8U0cqcFdzIzwOTHoilX9x5BrNqye7Z/LuC7kCMRio1EMSyqRK3BEAUD7sXRq4iT4AzTVuZdhgQ2TCvYLg==}
    engines: {node: '>=8.6.0'}

  fast-json-stable-stringify@2.1.0:
    resolution: {integrity: sha512-lhd/wF+Lk98HZoTCtlVraHtfh5XYijIjalXck7saUtuanSDyLMxnHhSXEDJqHxD7msR8D0uCmqlkwjCV8xvwHw==}

  fast-levenshtein@2.0.6:
    resolution: {integrity: sha512-DCXu6Ifhqcks7TZKY3Hxp3y6qphY5SJZmrWMDrKcERSOXWQdMhU9Ig/PYrzyw/ul9jOIyh0N4M0tbC5hodg8dw==}

  fast-png@6.4.0:
    resolution: {integrity: sha512-kAqZq1TlgBjZcLr5mcN6NP5Rv4V2f22z00c3g8vRrwkcqjerx7BEhPbOnWCPqaHUl2XWQBJQvOT/FQhdMT7X/Q==}

  fastq@1.19.1:
    resolution: {integrity: sha512-GwLTyxkCXjXbxqIhTsMI2Nui8huMPtnxg7krajPJAjnEG/iiOS7i+zCtWGZR9G0NBKbXKh6X9m9UIsYX/N6vvQ==}

  fdir@6.5.0:
    resolution: {integrity: sha512-tIbYtZbucOs0BRGqPJkshJUYdL+SDH7dVM8gjy+ERp3WAUjLEFJE+02kanyHtwjWOnwrKYBiwAmM0p4kLJAnXg==}
    engines: {node: '>=12.0.0'}
    peerDependencies:
      picomatch: ^3 || ^4
    peerDependenciesMeta:
      picomatch:
        optional: true

  fflate@0.8.2:
    resolution: {integrity: sha512-cPJU47OaAoCbg0pBvzsgpTPhmhqI5eJjh/JIu8tPj5q+T7iLvW/JAYUqmE7KOB4R1ZyEhzBaIQpQpardBF5z8A==}

  file-entry-cache@8.0.0:
    resolution: {integrity: sha512-XXTUwCvisa5oacNGRP9SfNtYBNAMi+RPwBFmblZEF7N7swHYQS6/Zfk7SRwx4D5j3CH211YNRco1DEMNVfZCnQ==}
    engines: {node: '>=16.0.0'}

  fill-range@7.1.1:
    resolution: {integrity: sha512-YsGpe3WHLK8ZYi4tWDg2Jy3ebRz2rXowDxnld4bkQB00cc/1Zw9AWnC0i9ztDJitivtQvaI9KaLyKrc+hBW0yg==}
    engines: {node: '>=8'}

  find-up@5.0.0:
    resolution: {integrity: sha512-78/PXT1wlLLDgTzDs7sjq9hzz0vXD+zn+7wypEe4fXQxCmdmqfGsEPQxmiCSQI3ajFV91bVSsvNtrJRiW6nGng==}
    engines: {node: '>=10'}

  flat-cache@4.0.1:
    resolution: {integrity: sha512-f7ccFPK3SXFHpx15UIGyRJ/FJQctuKZ0zVuN3frBo4HnK3cay9VEW0R6yPYFHC0AgqhukPzKjq22t5DmAyqGyw==}
    engines: {node: '>=16'}

  flatted@3.3.3:
    resolution: {integrity: sha512-GX+ysw4PBCz0PzosHDepZGANEuFCMLrnRTiEy9McGjmkCQYwRq4A/X786G/fjM/+OjsWSU1ZrY5qyARZmO/uwg==}

  for-each@0.3.5:
    resolution: {integrity: sha512-dKx12eRCVIzqCxFGplyFKJMPvLEWgmNtUrpTiJIR5u97zEhRG8ySrtboPHZXx7daLxQVrl643cTzbab2tkQjxg==}
    engines: {node: '>= 0.4'}

  fraction.js@4.3.7:
    resolution: {integrity: sha512-ZsDfxO51wGAXREY55a7la9LScWpwv9RxIrYABrlvOFBlH/ShPnrtsXeuUIfXKKOVicNxQ+o8JTbJvjS4M89yew==}

  framer-motion@12.23.22:
    resolution: {integrity: sha512-ZgGvdxXCw55ZYvhoZChTlG6pUuehecgvEAJz0BHoC5pQKW1EC5xf1Mul1ej5+ai+pVY0pylyFfdl45qnM1/GsA==}
    peerDependencies:
      '@emotion/is-prop-valid': '*'
      react: ^18.0.0 || ^19.0.0
      react-dom: ^18.0.0 || ^19.0.0
    peerDependenciesMeta:
      '@emotion/is-prop-valid':
        optional: true
      react:
        optional: true
      react-dom:
        optional: true

  function-bind@1.1.2:
    resolution: {integrity: sha512-7XHNxH7qX9xG5mIwxkhumTox/MIRNcOgDrxWsMt2pAr23WHp6MrRlN7FBSFpCpr+oVO0F744iUgR82nJMfG2SA==}

  function.prototype.name@1.1.8:
    resolution: {integrity: sha512-e5iwyodOHhbMr/yNrc7fDYG4qlbIvI5gajyzPnb5TCwyhjApznQh1BMFou9b30SevY43gCJKXycoCBjMbsuW0Q==}
    engines: {node: '>= 0.4'}

  functions-have-names@1.2.3:
    resolution: {integrity: sha512-xckBUXyTIqT97tq2x2AMb+g163b5JFysYk0x4qxNFwbfQkmNZoiRHb6sPzI9/QV33WeuvVYBUIiD4NzNIyqaRQ==}

  geist@1.5.1:
    resolution: {integrity: sha512-mAHZxIsL2o3ZITFaBVFBnwyDOw+zNLYum6A6nIjpzCGIO8QtC3V76XF2RnZTyLx1wlDTmMDy8jg3Ib52MIjGvQ==}
    peerDependencies:
      next: '>=13.2.0'

<<<<<<< HEAD
=======
  generator-function@2.0.1:
    resolution: {integrity: sha512-SFdFmIJi+ybC0vjlHN0ZGVGHc3lgE0DxPAT0djjVg+kjOnSqclqmj0KQ7ykTOLP6YxoqOvuAODGdcHJn+43q3g==}
    engines: {node: '>= 0.4'}

>>>>>>> db1fe808
  get-intrinsic@1.3.0:
    resolution: {integrity: sha512-9fSjSaos/fRIVIp+xSJlE6lfwhES7LNtKaCBIamHsjr2na1BiABJPo0mOjjz8GJDURarmCPGqaiVg5mfjb98CQ==}
    engines: {node: '>= 0.4'}

  get-nonce@1.0.1:
    resolution: {integrity: sha512-FJhYRoDaiatfEkUK8HKlicmu/3SGFD51q3itKDGoSTysQJBnfOcxU5GxnhE1E6soB76MbT0MBtnKJuXyAx+96Q==}
    engines: {node: '>=6'}

  get-proto@1.0.1:
    resolution: {integrity: sha512-sTSfBjoXBp89JvIKIefqw7U2CCebsc74kiY6awiGogKtoSGbgjYE/G/+l9sF3MWFPNc9IcoOC4ODfKHfxFmp0g==}
    engines: {node: '>= 0.4'}

  get-symbol-description@1.1.0:
    resolution: {integrity: sha512-w9UMqWwJxHNOvoNzSJ2oPF5wvYcvP7jUvYzhp67yEhTi17ZDBBC1z9pTdGuzjD+EFIqLSYRweZjqfiPzQ06Ebg==}
    engines: {node: '>= 0.4'}

  get-tsconfig@4.10.1:
    resolution: {integrity: sha512-auHyJ4AgMz7vgS8Hp3N6HXSmlMdUyhSUrfBF16w153rxtLIEOE+HGqaBppczZvnHLqQJfiHotCYpNhl0lUROFQ==}

  giget@2.0.0:
    resolution: {integrity: sha512-L5bGsVkxJbJgdnwyuheIunkGatUF/zssUoxxjACCseZYAVbaqdh9Tsmmlkl8vYan09H7sbvKt4pS8GqKLBrEzA==}
    hasBin: true

  glob-parent@5.1.2:
    resolution: {integrity: sha512-AOIgSQCepiJYwP3ARnGx+5VnTu2HBYdzbGP45eLw1vr3zB3vZLeyed1sC9hnbcOc9/SrMyM5RPQrkGz4aS9Zow==}
    engines: {node: '>= 6'}

  glob-parent@6.0.2:
    resolution: {integrity: sha512-XxwI8EOhVQgWp6iDL+3b0r86f4d6AX6zSU55HfB4ydCEuXLXc5FcYeOu+nnGftS4TEju/11rt4KJPTMgbfmv4A==}
    engines: {node: '>=10.13.0'}

  globals@14.0.0:
    resolution: {integrity: sha512-oahGvuMGQlPw/ivIYBjVSrWAfWLBeku5tpPE2fOPLi+WHffIWbuh2tCjhyQhTBPMf5E9jDEH4FOmTYgYwbKwtQ==}
    engines: {node: '>=18'}

  globalthis@1.0.4:
    resolution: {integrity: sha512-DpLKbNU4WylpxJykQujfCcwYWiV/Jhm50Goo0wrVILAv5jOr9d+H+UR3PhSCD2rCCEIg0uc+G+muBTwD54JhDQ==}
    engines: {node: '>= 0.4'}

  gopd@1.2.0:
    resolution: {integrity: sha512-ZUKRh6/kUFoAiTAtTYPZJ3hw9wNxx+BIBOijnlG9PnrJsCcSjs1wyyD6vJpaYtgnzDrKYRSqf3OO6Rfa93xsRg==}
    engines: {node: '>= 0.4'}

  graceful-fs@4.2.11:
    resolution: {integrity: sha512-RbJ5/jmFcNNCcDV5o9eTnBLJ/HszWV0P73bc+Ff4nS/rJj+YaS6IGyiOL0VoBYX+l1Wrl3k63h/KrH+nhJ0XvQ==}

  graphemer@1.4.0:
    resolution: {integrity: sha512-EtKwoO6kxCL9WO5xipiHTZlSzBm7WLT627TqC/uVRd0HKmq8NXyebnNYxDoBi7wt8eTWrUrKXCOVaFq9x1kgag==}

  has-bigints@1.1.0:
    resolution: {integrity: sha512-R3pbpkcIqv2Pm3dUwgjclDRVmWpTJW2DcMzcIhEXEx1oh/CEMObMm3KLmRJOdvhM7o4uQBnwr8pzRK2sJWIqfg==}
    engines: {node: '>= 0.4'}

  has-flag@4.0.0:
    resolution: {integrity: sha512-EykJT/Q1KjTWctppgIAgfSO0tKVuZUjhgMr17kqTumMl6Afv3EISleU7qZUzoXDFTAHTDC4NOoG/ZxU3EvlMPQ==}
    engines: {node: '>=8'}

  has-property-descriptors@1.0.2:
    resolution: {integrity: sha512-55JNKuIW+vq4Ke1BjOTjM2YctQIvCT7GFzHwmfZPGo5wnrgkid0YQtnAleFSqumZm4az3n2BS+erby5ipJdgrg==}

  has-proto@1.2.0:
    resolution: {integrity: sha512-KIL7eQPfHQRC8+XluaIw7BHUwwqL19bQn4hzNgdr+1wXoU0KKj6rufu47lhY7KbJR2C6T6+PfyN0Ea7wkSS+qQ==}
    engines: {node: '>= 0.4'}

  has-symbols@1.1.0:
    resolution: {integrity: sha512-1cDNdwJ2Jaohmb3sg4OmKaMBwuC48sYni5HUw2DvsC8LjGTLK9h+eb1X6RyuOHe4hT0ULCW68iomhjUoKUqlPQ==}
    engines: {node: '>= 0.4'}

  has-tostringtag@1.0.2:
    resolution: {integrity: sha512-NqADB8VjPFLM2V0VvHUewwwsw0ZWBaIdgo+ieHtK3hasLz4qeCRjYcqfB6AQrBggRKppKF8L52/VqdVsO47Dlw==}
    engines: {node: '>= 0.4'}

  hasown@2.0.2:
    resolution: {integrity: sha512-0hJU9SCPvmMzIBdZFqNPXWa6dqh7WdH0cII9y+CyS8rG3nL48Bclra9HmKhVVUHyPWNH5Y7xDwAB7bfgSjkUMQ==}
    engines: {node: '>= 0.4'}

  html2canvas@1.4.1:
    resolution: {integrity: sha512-fPU6BHNpsyIhr8yyMpTLLxAbkaK8ArIBcmZIRiBLiDhjeqvXolaEmDGmELFuX9I4xDcaKKcJl+TKZLqruBbmWA==}
    engines: {node: '>=8.0.0'}

  ignore@5.3.2:
    resolution: {integrity: sha512-hsBTNUqQTDwkWtcdYI2i06Y/nUBEsNEDJKjWdigLvegy8kDuJAS8uRlpkkcQpyEXL0Z/pjDy5HBmMjRCJ2gq+g==}
    engines: {node: '>= 4'}

  ignore@7.0.5:
    resolution: {integrity: sha512-Hs59xBNfUIunMFgWAbGX5cq6893IbWg4KnrjbYwX3tx0ztorVgTDA6B2sxf8ejHJ4wz8BqGUMYlnzNBer5NvGg==}
    engines: {node: '>= 4'}

  import-fresh@3.3.1:
    resolution: {integrity: sha512-TR3KfrTZTYLPB6jUjfx6MF9WcWrHL9su5TObK4ZkYgBdWKPOFoSoQIdEuTuR82pmtxH2spWG9h6etwfr1pLBqQ==}
    engines: {node: '>=6'}

  imurmurhash@0.1.4:
    resolution: {integrity: sha512-JmXMZ6wuvDmLiHEml9ykzqO6lwFbof0GG4IkcGaENdCRDDmMVnny7s5HsIgHCbaq0w2MyPhDqkhTUgS2LU2PHA==}
    engines: {node: '>=0.8.19'}

  input-otp@1.4.2:
    resolution: {integrity: sha512-l3jWwYNvrEa6NTCt7BECfCm48GvwuZzkoeG3gBL2w4CHeOXW3eKFmf9UNYkNfYc3mxMrthMnxjIE07MT0zLBQA==}
    peerDependencies:
      react: ^16.8 || ^17.0 || ^18.0 || ^19.0.0 || ^19.0.0-rc
      react-dom: ^16.8 || ^17.0 || ^18.0 || ^19.0.0 || ^19.0.0-rc

  internal-slot@1.1.0:
    resolution: {integrity: sha512-4gd7VpWNQNB4UKKCFFVcp1AVv+FMOgs9NKzjHKusc8jTMhd5eL1NqQqOpE0KzMds804/yHlglp3uxgluOqAPLw==}
    engines: {node: '>= 0.4'}

  internmap@2.0.3:
    resolution: {integrity: sha512-5Hh7Y1wQbvY5ooGgPbDaL5iYLAPzMTUrjMulskHLH6wnv/A+1q5rgEaiuqEjB+oxGXIVZs1FF+R/KPN3ZSQYYg==}
    engines: {node: '>=12'}

  iobuffer@5.4.0:
    resolution: {integrity: sha512-DRebOWuqDvxunfkNJAlc3IzWIPD5xVxwUNbHr7xKB8E6aLJxIPfNX3CoMJghcFjpv6RWQsrcJbghtEwSPoJqMA==}

  is-array-buffer@3.0.5:
    resolution: {integrity: sha512-DDfANUiiG2wC1qawP66qlTugJeL5HyzMpfr8lLK+jMQirGzNod0B12cFB/9q838Ru27sBwfw78/rdoU7RERz6A==}
    engines: {node: '>= 0.4'}

  is-async-function@2.1.1:
    resolution: {integrity: sha512-9dgM/cZBnNvjzaMYHVoxxfPj2QXt22Ev7SuuPrs+xav0ukGB0S6d4ydZdEiM48kLx5kDV+QBPrpVnFyefL8kkQ==}
    engines: {node: '>= 0.4'}

  is-bigint@1.1.0:
    resolution: {integrity: sha512-n4ZT37wG78iz03xPRKJrHTdZbe3IicyucEtdRsV5yglwc3GyUfbAfpSeD0FJ41NbUNSt5wbhqfp1fS+BgnvDFQ==}
    engines: {node: '>= 0.4'}

  is-boolean-object@1.2.2:
    resolution: {integrity: sha512-wa56o2/ElJMYqjCjGkXri7it5FbebW5usLw/nPmCMs5DeZ7eziSYZhSmPRn0txqeW4LnAmQQU7FgqLpsEFKM4A==}
    engines: {node: '>= 0.4'}

  is-bun-module@2.0.0:
    resolution: {integrity: sha512-gNCGbnnnnFAUGKeZ9PdbyeGYJqewpmc2aKHUEMO5nQPWU9lOmv7jcmQIv+qHD8fXW6W7qfuCwX4rY9LNRjXrkQ==}

  is-callable@1.2.7:
    resolution: {integrity: sha512-1BC0BVFhS/p0qtw6enp8e+8OD0UrK0oFLztSjNzhcKA3WDuJxxAPXzPuPtKkjEY9UUoEWlX/8fgKeu2S8i9JTA==}
    engines: {node: '>= 0.4'}

  is-core-module@2.16.1:
    resolution: {integrity: sha512-UfoeMA6fIJ8wTYFEUjelnaGI67v6+N7qXJEvQuIGa99l4xsCruSYOVSQ0uPANn4dAzm8lkYPaKLrrijLq7x23w==}
    engines: {node: '>= 0.4'}

  is-data-view@1.0.2:
    resolution: {integrity: sha512-RKtWF8pGmS87i2D6gqQu/l7EYRlVdfzemCJN/P3UOs//x1QE7mfhvzHIApBTRf7axvT6DMGwSwBXYCT0nfB9xw==}
    engines: {node: '>= 0.4'}

  is-date-object@1.1.0:
    resolution: {integrity: sha512-PwwhEakHVKTdRNVOw+/Gyh0+MzlCl4R6qKvkhuvLtPMggI1WAHt9sOwZxQLSGpUaDnrdyDsomoRgNnCfKNSXXg==}
    engines: {node: '>= 0.4'}

  is-extglob@2.1.1:
    resolution: {integrity: sha512-SbKbANkN603Vi4jEZv49LeVJMn4yGwsbzZworEoyEiutsN3nJYdbO36zfhGJ6QEDpOZIFkDtnq5JRxmvl3jsoQ==}
    engines: {node: '>=0.10.0'}

  is-finalizationregistry@1.1.1:
    resolution: {integrity: sha512-1pC6N8qWJbWoPtEjgcL2xyhQOP491EQjeUo3qTKcmV8YSDDJrOepfG8pcC7h/QgnQHYSv0mJ3Z/ZWxmatVrysg==}
    engines: {node: '>= 0.4'}

  is-generator-function@1.1.2:
    resolution: {integrity: sha512-upqt1SkGkODW9tsGNG5mtXTXtECizwtS2kA161M+gJPc1xdb/Ax629af6YrTwcOeQHbewrPNlE5Dx7kzvXTizA==}
    engines: {node: '>= 0.4'}

  is-glob@4.0.3:
    resolution: {integrity: sha512-xelSayHH36ZgE7ZWhli7pW34hNbNl8Ojv5KVmkJD4hBdD3th8Tfk9vYasLM+mXWOZhFkgZfxhLSnrwRr4elSSg==}
    engines: {node: '>=0.10.0'}

  is-map@2.0.3:
    resolution: {integrity: sha512-1Qed0/Hr2m+YqxnM09CjA2d/i6YZNfF6R2oRAOj36eUdS6qIV/huPJNSEpKbupewFs+ZsJlxsjjPbc0/afW6Lw==}
    engines: {node: '>= 0.4'}

  is-negative-zero@2.0.3:
    resolution: {integrity: sha512-5KoIu2Ngpyek75jXodFvnafB6DJgr3u8uuK0LEZJjrU19DrMD3EVERaR8sjz8CCGgpZvxPl9SuE1GMVPFHx1mw==}
    engines: {node: '>= 0.4'}

  is-number-object@1.1.1:
    resolution: {integrity: sha512-lZhclumE1G6VYD8VHe35wFaIif+CTy5SJIi5+3y4psDgWu4wPDoBhF8NxUOinEc7pHgiTsT6MaBb92rKhhD+Xw==}
    engines: {node: '>= 0.4'}

  is-number@7.0.0:
    resolution: {integrity: sha512-41Cifkg6e8TylSpdtTpeLVMqvSBEVzTttHvERD741+pnZ8ANv0004MRL43QKPDlK9cGvNp6NZWZUBlbGXYxxng==}
    engines: {node: '>=0.12.0'}

  is-regex@1.2.1:
    resolution: {integrity: sha512-MjYsKHO5O7mCsmRGxWcLWheFqN9DJ/2TmngvjKXihe6efViPqc274+Fx/4fYj/r03+ESvBdTXK0V6tA3rgez1g==}
    engines: {node: '>= 0.4'}

  is-set@2.0.3:
    resolution: {integrity: sha512-iPAjerrse27/ygGLxw+EBR9agv9Y6uLeYVJMu+QNCoouJ1/1ri0mGrcWpfCqFZuzzx3WjtwxG098X+n4OuRkPg==}
    engines: {node: '>= 0.4'}

  is-shared-array-buffer@1.0.4:
    resolution: {integrity: sha512-ISWac8drv4ZGfwKl5slpHG9OwPNty4jOWPRIhBpxOoD+hqITiwuipOQ2bNthAzwA3B4fIjO4Nln74N0S9byq8A==}
    engines: {node: '>= 0.4'}

  is-string@1.1.1:
    resolution: {integrity: sha512-BtEeSsoaQjlSPBemMQIrY1MY0uM6vnS1g5fmufYOtnxLGUZM2178PKbhsk7Ffv58IX+ZtcvoGwccYsh0PglkAA==}
    engines: {node: '>= 0.4'}

  is-symbol@1.1.1:
    resolution: {integrity: sha512-9gGx6GTtCQM73BgmHQXfDmLtfjjTUDSyoxTCbp5WtoixAhfgsDirWIcVQ/IHpvI5Vgd5i/J5F7B9cN/WlVbC/w==}
    engines: {node: '>= 0.4'}

  is-typed-array@1.1.15:
    resolution: {integrity: sha512-p3EcsicXjit7SaskXHs1hA91QxgTw46Fv6EFKKGS5DRFLD8yKnohjF3hxoju94b/OcMZoQukzpPpBE9uLVKzgQ==}
    engines: {node: '>= 0.4'}

  is-weakmap@2.0.2:
    resolution: {integrity: sha512-K5pXYOm9wqY1RgjpL3YTkF39tni1XajUIkawTLUo9EZEVUFga5gSQJF8nNS7ZwJQ02y+1YCNYcMh+HIf1ZqE+w==}
    engines: {node: '>= 0.4'}

  is-weakref@1.1.1:
    resolution: {integrity: sha512-6i9mGWSlqzNMEqpCp93KwRS1uUOodk2OJ6b+sq7ZPDSy2WuI5NFIxp/254TytR8ftefexkWn5xNiHUNpPOfSew==}
    engines: {node: '>= 0.4'}

  is-weakset@2.0.4:
    resolution: {integrity: sha512-mfcwb6IzQyOKTs84CQMrOwW4gQcaTOAWJ0zzJCl2WSPDrWk/OzDaImWFH3djXhb24g4eudZfLRozAvPGw4d9hQ==}
    engines: {node: '>= 0.4'}

  is-what@4.1.16:
    resolution: {integrity: sha512-ZhMwEosbFJkA0YhFnNDgTM4ZxDRsS6HqTo7qsZM08fehyRYIYa0yHu5R6mgo1n/8MgaPBXiPimPD77baVFYg+A==}
    engines: {node: '>=12.13'}

  isarray@2.0.5:
    resolution: {integrity: sha512-xHjhDr3cNBK0BzdUJSPXZntQUx/mwMS5Rw4A7lPJ90XGAO6ISP/ePDNuo0vhqOZU+UD5JoodwCAAoZQd3FeAKw==}

  isexe@2.0.0:
    resolution: {integrity: sha512-RHxMLp9lnKHGHRng9QFhRCMbYAcVpn69smSGcq3f36xjgVVWThj4qqLbTLlq7Ssj8B+fIQ1EuCEGI2lKsyQeIw==}

  iterator.prototype@1.1.5:
    resolution: {integrity: sha512-H0dkQoCa3b2VEeKQBOxFph+JAbcrQdE7KC0UkqwpLmv2EC4P41QXP+rqo9wYodACiG5/WM5s9oDApTU8utwj9g==}
    engines: {node: '>= 0.4'}

  jiti@2.6.1:
    resolution: {integrity: sha512-ekilCSN1jwRvIbgeg/57YFh8qQDNbwDb9xT/qu2DAHbFFZUicIl4ygVaAvzveMhMVr3LnpSKTNnwt8PoOfmKhQ==}
    hasBin: true

  jose@5.10.0:
    resolution: {integrity: sha512-s+3Al/p9g32Iq+oqXxkW//7jk2Vig6FF1CFqzVXoTUXt2qz89YWbL+OwS17NFYEvxC35n0FKeGO2LGYSxeM2Gg==}

  jose@6.1.0:
    resolution: {integrity: sha512-TTQJyoEoKcC1lscpVDCSsVgYzUDg/0Bt3WE//WiTPK6uOCQC2KZS4MpugbMWt/zyjkopgZoXhZuCi00gLudfUA==}

  js-tokens@4.0.0:
    resolution: {integrity: sha512-RdJUflcE3cUzKiMqQgsCu06FPu9UdIJO0beYbPhHN4k6apgJtifcoCtT9bcxOpYBtpD2kCM6Sbzg4CausW/PKQ==}

  js-yaml@4.1.0:
    resolution: {integrity: sha512-wpxZs9NoxZaJESJGIZTyDEaYpl0FKSA+FB9aJiyemKhMwkxQg63h4T1KJgUGHpTqPDNRcmmYLugrRjJlBtWvRA==}
    hasBin: true

  json-buffer@3.0.1:
    resolution: {integrity: sha512-4bV5BfR2mqfQTJm+V5tPPdf+ZpuhiIvTuAB5g8kcrXOZpTT/QwwVRWBywX1ozr6lEuPdbHxwaJlm9G6mI2sfSQ==}

  json-schema-traverse@0.4.1:
    resolution: {integrity: sha512-xbbCH5dCYU5T8LcEhhuh7HJ88HXuW3qsI3Y0zOZFKfZEHcpWiHU/Jxzk629Brsab/mMiHQti9wMP+845RPe3Vg==}

  json-stable-stringify-without-jsonify@1.0.1:
    resolution: {integrity: sha512-Bdboy+l7tA3OGW6FjyFHWkP5LuByj1Tk33Ljyq0axyzdk9//JSi2u3fP1QSmd1KNwq6VOKYGlAu87CisVir6Pw==}

  json5@1.0.2:
    resolution: {integrity: sha512-g1MWMLBiz8FKi1e4w0UyVL3w+iJceWAFBAaBnnGKOpNa5f8TLktkbre1+s6oICydWAm+HRUGTmI+//xv2hvXYA==}
    hasBin: true

  jspdf@3.0.3:
    resolution: {integrity: sha512-eURjAyz5iX1H8BOYAfzvdPfIKK53V7mCpBTe7Kb16PaM8JSXEcUQNBQaiWMI8wY5RvNOPj4GccMjTlfwRBd+oQ==}

  jsx-ast-utils@3.3.5:
    resolution: {integrity: sha512-ZZow9HBI5O6EPgSJLUb8n2NKgmVWTwCvHGwFuJlMjvLFqlGG6pjirPhtdsseaLZjSibD8eegzmYpUZwoIlj2cQ==}
    engines: {node: '>=4.0'}

  keyv@4.5.4:
    resolution: {integrity: sha512-oxVHkHR/EJf2CNXnWxRLW6mg7JyCCUcG0DtEGmL2ctUo1PNTin1PUil+r/+4r5MpVgC/fn1kjsx7mjSujKqIpw==}

  language-subtag-registry@0.3.23:
    resolution: {integrity: sha512-0K65Lea881pHotoGEa5gDlMxt3pctLi2RplBb7Ezh4rRdLEOtgi7n4EwK9lamnUCkKBqaeKRVebTq6BAxSkpXQ==}

  language-tags@1.0.9:
    resolution: {integrity: sha512-MbjN408fEndfiQXbFQ1vnd+1NoLDsnQW41410oQBXiyXDMYH5z505juWa4KUE1LqxRC7DgOgZDbKLxHIwm27hA==}
    engines: {node: '>=0.10'}

  levn@0.4.1:
    resolution: {integrity: sha512-+bT2uH4E5LGE7h/n3evcS/sQlJXCpIp6ym8OWJ5eV6+67Dsql/LaaT7qJBAt2rzfoa/5QBGBhxDix1dMt2kQKQ==}
    engines: {node: '>= 0.8.0'}

  lightningcss-darwin-arm64@1.30.1:
    resolution: {integrity: sha512-c8JK7hyE65X1MHMN+Viq9n11RRC7hgin3HhYKhrMyaXflk5GVplZ60IxyoVtzILeKr+xAJwg6zK6sjTBJ0FKYQ==}
    engines: {node: '>= 12.0.0'}
    cpu: [arm64]
    os: [darwin]

  lightningcss-darwin-x64@1.30.1:
    resolution: {integrity: sha512-k1EvjakfumAQoTfcXUcHQZhSpLlkAuEkdMBsI/ivWw9hL+7FtilQc0Cy3hrx0AAQrVtQAbMI7YjCgYgvn37PzA==}
    engines: {node: '>= 12.0.0'}
    cpu: [x64]
    os: [darwin]

  lightningcss-freebsd-x64@1.30.1:
    resolution: {integrity: sha512-kmW6UGCGg2PcyUE59K5r0kWfKPAVy4SltVeut+umLCFoJ53RdCUWxcRDzO1eTaxf/7Q2H7LTquFHPL5R+Gjyig==}
    engines: {node: '>= 12.0.0'}
    cpu: [x64]
    os: [freebsd]

  lightningcss-linux-arm-gnueabihf@1.30.1:
    resolution: {integrity: sha512-MjxUShl1v8pit+6D/zSPq9S9dQ2NPFSQwGvxBCYaBYLPlCWuPh9/t1MRS8iUaR8i+a6w7aps+B4N0S1TYP/R+Q==}
    engines: {node: '>= 12.0.0'}
    cpu: [arm]
    os: [linux]

  lightningcss-linux-arm64-gnu@1.30.1:
    resolution: {integrity: sha512-gB72maP8rmrKsnKYy8XUuXi/4OctJiuQjcuqWNlJQ6jZiWqtPvqFziskH3hnajfvKB27ynbVCucKSm2rkQp4Bw==}
    engines: {node: '>= 12.0.0'}
    cpu: [arm64]
    os: [linux]

  lightningcss-linux-arm64-musl@1.30.1:
    resolution: {integrity: sha512-jmUQVx4331m6LIX+0wUhBbmMX7TCfjF5FoOH6SD1CttzuYlGNVpA7QnrmLxrsub43ClTINfGSYyHe2HWeLl5CQ==}
    engines: {node: '>= 12.0.0'}
    cpu: [arm64]
    os: [linux]

  lightningcss-linux-x64-gnu@1.30.1:
    resolution: {integrity: sha512-piWx3z4wN8J8z3+O5kO74+yr6ze/dKmPnI7vLqfSqI8bccaTGY5xiSGVIJBDd5K5BHlvVLpUB3S2YCfelyJ1bw==}
    engines: {node: '>= 12.0.0'}
    cpu: [x64]
    os: [linux]

  lightningcss-linux-x64-musl@1.30.1:
    resolution: {integrity: sha512-rRomAK7eIkL+tHY0YPxbc5Dra2gXlI63HL+v1Pdi1a3sC+tJTcFrHX+E86sulgAXeI7rSzDYhPSeHHjqFhqfeQ==}
    engines: {node: '>= 12.0.0'}
    cpu: [x64]
    os: [linux]

  lightningcss-win32-arm64-msvc@1.30.1:
    resolution: {integrity: sha512-mSL4rqPi4iXq5YVqzSsJgMVFENoa4nGTT/GjO2c0Yl9OuQfPsIfncvLrEW6RbbB24WtZ3xP/2CCmI3tNkNV4oA==}
    engines: {node: '>= 12.0.0'}
    cpu: [arm64]
    os: [win32]

  lightningcss-win32-x64-msvc@1.30.1:
    resolution: {integrity: sha512-PVqXh48wh4T53F/1CCu8PIPCxLzWyCnn/9T5W1Jpmdy5h9Cwd+0YQS6/LwhHXSafuc61/xg9Lv5OrCby6a++jg==}
    engines: {node: '>= 12.0.0'}
    cpu: [x64]
    os: [win32]

  lightningcss@1.30.1:
    resolution: {integrity: sha512-xi6IyHML+c9+Q3W0S4fCQJOym42pyurFiJUHEcEyHS0CeKzia4yZDEsLlqOFykxOdHpNy0NmvVO31vcSqAxJCg==}
    engines: {node: '>= 12.0.0'}

  locate-path@6.0.0:
    resolution: {integrity: sha512-iPZK6eYjbxRu3uB4/WZ3EsEIMJFMqAoopl3R+zuq0UjcAm/MO6KCweDgPfP3elTztoKP3KtnVHxTn2NHBSDVUw==}
    engines: {node: '>=10'}

  lodash.debounce@4.0.8:
    resolution: {integrity: sha512-FT1yDzDYEoYWhnSGnpE/4Kj1fLZkDFyqRb7fNt6FdYOSxlUWAtp42Eh6Wb0rGIv/m9Bgo7x4GhQbm5Ys4SG5ow==}

  lodash.merge@4.6.2:
    resolution: {integrity: sha512-0KpjqXRVvrYyCsX1swR/XTK0va6VQkQM6MNo7PqW77ByjAhoARA8EfrP1N4+KlKj8YS0ZUCtRT/YUuhyYDujIQ==}

  lodash.throttle@4.1.1:
    resolution: {integrity: sha512-wIkUCfVKpVsWo3JSZlc+8MB5it+2AN5W8J7YVMST30UrvcQNZ1Okbj+rbVniijTWE6FGYy4XJq/rHkas8qJMLQ==}

  lodash@4.17.21:
    resolution: {integrity: sha512-v2kDEe57lecTulaDIuNTPy3Ry4gLGJ6Z1O3vE1krgXZNrsQ+LFTGHVxVjcXPs17LhbZVGedAJv8XZ1tvj5FvSg==}

  loose-envify@1.4.0:
    resolution: {integrity: sha512-lyuxPGr/Wfhrlem2CL/UcnUc1zcqKAImBDzukY7Y5F/yQiNdko6+fRLevlw1HgMySw7f611UIY408EtxRSoK3Q==}
    hasBin: true

  lucide-react@0.515.0:
    resolution: {integrity: sha512-Sy7bY0MeicRm2pzrnoHm2h6C1iVoeHyBU2fjdQDsXGP51fhkhau1/ZV/dzrcxEmAKsxYb6bGaIsMnGHuQ5s0dw==}
    peerDependencies:
      react: ^16.5.1 || ^17.0.0 || ^18.0.0 || ^19.0.0

  magic-string@0.30.19:
    resolution: {integrity: sha512-2N21sPY9Ws53PZvsEpVtNuSW+ScYbQdp4b9qUaL+9QkHUrGFKo56Lg9Emg5s9V/qrtNBmiR01sYhUOwu3H+VOw==}

  math-intrinsics@1.1.0:
    resolution: {integrity: sha512-/IXtbwEk5HTPyEwyKX6hGkYXxM9nbj64B+ilVJnC/R6B0pH5G4V3b0pVbL7DBj4tkhBAppbQUlf6F6Xl9LHu1g==}
    engines: {node: '>= 0.4'}

  merge2@1.4.1:
    resolution: {integrity: sha512-8q7VEgMJW4J8tcfVPy8g09NcQwZdbwFEqhe/WZkoIzjn/3TGDwtOCYtXGxA3O8tPzpczCCDgv+P2P5y00ZJOOg==}
    engines: {node: '>= 8'}

  micromatch@4.0.8:
    resolution: {integrity: sha512-PXwfBhYu0hBCPw8Dn0E+WDYb7af3dSLVWKi3HGv84IdF4TyFoC0ysxFd0Goxw7nSv4T/PzEJQxsYsEiFCKo2BA==}
    engines: {node: '>=8.6'}

  minimatch@3.1.2:
    resolution: {integrity: sha512-J7p63hRiAjw1NDEww1W7i37+ByIrOWO5XQQAzZ3VOcL0PNybwpfmV/N05zFAzwQ9USyEcX6t3UO+K5aqBQOIHw==}

  minimatch@9.0.5:
    resolution: {integrity: sha512-G6T0ZX48xgozx7587koeX9Ys2NYy6Gmv//P89sEte9V9whIapMNF4idKxnW2QtCcLiTWlb/wfCabAtAFWhhBow==}
    engines: {node: '>=16 || 14 >=14.17'}

  minimist@1.2.8:
    resolution: {integrity: sha512-2yyAR8qBkN3YuheJanUpWC5U3bb5osDywNB8RzDVlDwDHbocAJveqqj1u8+SVD7jkWT4yvsHCpWqqWqAxb0zCA==}

  minipass@7.1.2:
    resolution: {integrity: sha512-qOOzS1cBTWYF4BH8fVePDBOO9iptMnGUEZwNc/cMWnTV2nVLZ7VoNWEPHkYczZA0pdoA7dl6e7FL659nX9S2aw==}
    engines: {node: '>=16 || 14 >=14.17'}

  minizlib@3.1.0:
    resolution: {integrity: sha512-KZxYo1BUkWD2TVFLr0MQoM8vUUigWD3LlD83a/75BqC+4qE0Hb1Vo5v1FgcfaNXvfXzr+5EhQ6ing/CaBijTlw==}
    engines: {node: '>= 18'}

  motion-dom@12.23.21:
    resolution: {integrity: sha512-5xDXx/AbhrfgsQmSE7YESMn4Dpo6x5/DTZ4Iyy4xqDvVHWvFVoV+V2Ri2S/ksx+D40wrZ7gPYiMWshkdoqNgNQ==}

  motion-utils@12.23.6:
    resolution: {integrity: sha512-eAWoPgr4eFEOFfg2WjIsMoqJTW6Z8MTUCgn/GZ3VRpClWBdnbjryiA3ZSNLyxCTmCQx4RmYX6jX1iWHbenUPNQ==}

  ms@2.1.3:
    resolution: {integrity: sha512-6FlzubTLZG3J2a/NVCAleEhjzq5oxgHyaCU9yYXvcLsvoVaHJq/s5xXI6/XXP6tz7R9xAOtHnSO/tXtF3WRTlA==}

  nanoid@3.3.11:
    resolution: {integrity: sha512-N8SpfPUnUp1bK+PMYW8qSWdl9U+wwNWI4QKxOYDy9JAro3WMX7p2OeVRF9v+347pnakNevPmiHhNmZ2HbFA76w==}
    engines: {node: ^10 || ^12 || ^13.7 || ^14 || >=15.0.1}
    hasBin: true

  napi-postinstall@0.3.3:
    resolution: {integrity: sha512-uTp172LLXSxuSYHv/kou+f6KW3SMppU9ivthaVTXian9sOt3XM/zHYHpRZiLgQoxeWfYUnslNWQHF1+G71xcow==}
    engines: {node: ^12.20.0 || ^14.18.0 || >=16.0.0}
    hasBin: true

  natural-compare@1.4.0:
    resolution: {integrity: sha512-OWND8ei3VtNC9h7V60qff3SVobHr996CTwgxubgyQYEpg290h9J0buyECNNJexkFm5sOajh5G116RYA1c8ZMSw==}

  next-auth@5.0.0-beta.25:
    resolution: {integrity: sha512-2dJJw1sHQl2qxCrRk+KTQbeH+izFbGFPuJj5eGgBZFYyiYYtvlrBeUw1E/OJJxTRjuxbSYGnCTkUIRsIIW0bog==}
    peerDependencies:
      '@simplewebauthn/browser': ^9.0.1
      '@simplewebauthn/server': ^9.0.2
      next: ^14.0.0-0 || ^15.0.0-0
      nodemailer: ^6.6.5
      react: ^18.2.0 || ^19.0.0-0
    peerDependenciesMeta:
      '@simplewebauthn/browser':
        optional: true
      '@simplewebauthn/server':
        optional: true
      nodemailer:
        optional: true

  next-themes@0.4.6:
    resolution: {integrity: sha512-pZvgD5L0IEvX5/9GWyHMf3m8BKiVQwsCMHfoFosXtXBMnaS0ZnIJ9ST4b4NqLVKDEm8QBxoNNGNaBv2JNF6XNA==}
    peerDependencies:
      react: ^16.8 || ^17 || ^18 || ^19 || ^19.0.0-rc
      react-dom: ^16.8 || ^17 || ^18 || ^19 || ^19.0.0-rc

  next@15.5.4:
    resolution: {integrity: sha512-xH4Yjhb82sFYQfY3vbkJfgSDgXvBB6a8xPs9i35k6oZJRoQRihZH+4s9Yo2qsWpzBmZ3lPXaJ2KPXLfkvW4LnA==}
    engines: {node: ^18.18.0 || ^19.8.0 || >= 20.0.0}
    hasBin: true
    peerDependencies:
      '@opentelemetry/api': ^1.1.0
      '@playwright/test': ^1.51.1
      babel-plugin-react-compiler: '*'
      react: ^18.2.0 || 19.0.0-rc-de68d2f4-20241204 || ^19.0.0
      react-dom: ^18.2.0 || 19.0.0-rc-de68d2f4-20241204 || ^19.0.0
      sass: ^1.3.0
    peerDependenciesMeta:
      '@opentelemetry/api':
        optional: true
      '@playwright/test':
        optional: true
      babel-plugin-react-compiler:
        optional: true
      sass:
        optional: true

  node-fetch-native@1.6.7:
    resolution: {integrity: sha512-g9yhqoedzIUm0nTnTqAQvueMPVOuIY16bqgAJJC8XOOubYFNwz6IER9qs0Gq2Xd0+CecCKFjtdDTMA4u4xG06Q==}

  node-releases@2.0.21:
    resolution: {integrity: sha512-5b0pgg78U3hwXkCM8Z9b2FJdPZlr9Psr9V2gQPESdGHqbntyFJKFW4r5TeWGFzafGY3hzs1JC62VEQMbl1JFkw==}

  normalize-range@0.1.2:
    resolution: {integrity: sha512-bdok/XvKII3nUpklnV6P2hxtMNrCboOjAcyBuQnWEhO665FwrSNRxU+AqpsyvO6LgGYPspN+lu5CLtw4jPRKNA==}
    engines: {node: '>=0.10.0'}

  nypm@0.6.2:
    resolution: {integrity: sha512-7eM+hpOtrKrBDCh7Ypu2lJ9Z7PNZBdi/8AT3AX8xoCj43BBVHD0hPSTEvMtkMpfs8FCqBGhxB+uToIQimA111g==}
    engines: {node: ^14.16.0 || >=16.10.0}
    hasBin: true

  oauth4webapi@3.8.2:
    resolution: {integrity: sha512-FzZZ+bht5X0FKe7Mwz3DAVAmlH1BV5blSak/lHMBKz0/EBMhX6B10GlQYI51+oRp8ObJaX0g6pXrAxZh5s8rjw==}

  object-assign@4.1.1:
    resolution: {integrity: sha512-rJgTQnkUnH1sFw8yT6VSU3zD3sWmu6sZhIseY8VX+GRu3P6F7Fu+JNDoXfklElbLJSnc3FUQHVe4cU5hj+BcUg==}
    engines: {node: '>=0.10.0'}

  object-inspect@1.13.4:
    resolution: {integrity: sha512-W67iLl4J2EXEGTbfeHCffrjDfitvLANg0UlX3wFUUSTx92KXRFegMHUVgSqE+wvhAbi4WqjGg9czysTV2Epbew==}
    engines: {node: '>= 0.4'}

  object-keys@1.1.1:
    resolution: {integrity: sha512-NuAESUOUMrlIXOfHKzD6bpPu3tYt3xvjNdRIQ+FeT0lNb4K8WR70CaDxhuNguS2XG+GjkyMwOzsN5ZktImfhLA==}
    engines: {node: '>= 0.4'}

  object.assign@4.1.7:
    resolution: {integrity: sha512-nK28WOo+QIjBkDduTINE4JkF/UJJKyf2EJxvJKfblDpyg0Q+pkOHNTL0Qwy6NP6FhE/EnzV73BxxqcJaXY9anw==}
    engines: {node: '>= 0.4'}

  object.entries@1.1.9:
    resolution: {integrity: sha512-8u/hfXFRBD1O0hPUjioLhoWFHRmt6tKA4/vZPyckBr18l1KE9uHrFaFaUi8MDRTpi4uak2goyPTSNJLXX2k2Hw==}
    engines: {node: '>= 0.4'}

  object.fromentries@2.0.8:
    resolution: {integrity: sha512-k6E21FzySsSK5a21KRADBd/NGneRegFO5pLHfdQLpRDETUNJueLXs3WCzyQ3tFRDYgbq3KHGXfTbi2bs8WQ6rQ==}
    engines: {node: '>= 0.4'}

  object.groupby@1.0.3:
    resolution: {integrity: sha512-+Lhy3TQTuzXI5hevh8sBGqbmurHbbIjAi0Z4S63nthVLmLxfbj4T54a4CfZrXIrt9iP4mVAPYMo/v99taj3wjQ==}
    engines: {node: '>= 0.4'}

  object.values@1.2.1:
    resolution: {integrity: sha512-gXah6aZrcUxjWg2zR2MwouP2eHlCBzdV4pygudehaKXSGW4v2AsRQUK+lwwXhii6KFZcunEnmSUoYp5CXibxtA==}
    engines: {node: '>= 0.4'}

  ohash@2.0.11:
    resolution: {integrity: sha512-RdR9FQrFwNBNXAr4GixM8YaRZRJ5PUWbKYbE5eOsrwAjJW0q2REGcf79oYPsLyskQCZG1PLN+S/K1V00joZAoQ==}

  optionator@0.9.4:
    resolution: {integrity: sha512-6IpQ7mKUxRcZNLIObR0hz7lxsapSSIYNZJwXPGeF0mTVqGKFIXj1DQcMoT22S3ROcLyY/rz0PWaWZ9ayWmad9g==}
    engines: {node: '>= 0.8.0'}

  own-keys@1.0.1:
    resolution: {integrity: sha512-qFOyK5PjiWZd+QQIh+1jhdb9LpxTF0qs7Pm8o5QHYZ0M3vKqSqzsZaEB6oWlxZ+q2sJBMI/Ktgd2N5ZwQoRHfg==}
    engines: {node: '>= 0.4'}

  p-limit@3.1.0:
    resolution: {integrity: sha512-TYOanM3wGwNGsZN2cVTYPArw454xnXj5qmWF1bEoAc4+cU/ol7GVh7odevjp1FNHduHc3KZMcFduxU5Xc6uJRQ==}
    engines: {node: '>=10'}

  p-locate@5.0.0:
    resolution: {integrity: sha512-LaNjtRWUBY++zB5nE/NwcaoMylSPk+S+ZHNB1TzdbMJMny6dynpAGt7X/tl/QYq3TIeE6nxHppbo2LGymrG5Pw==}
    engines: {node: '>=10'}

  pako@2.1.0:
    resolution: {integrity: sha512-w+eufiZ1WuJYgPXbV/PO3NCMEc3xqylkKHzp8bxp1uW4qaSNQUkwmLLEc3kKsfz8lpV1F8Ht3U1Cm+9Srog2ug==}

  parent-module@1.0.1:
    resolution: {integrity: sha512-GQ2EWRpQV8/o+Aw8YqtfZZPfNRWZYkbidE9k5rpl/hC3vtHHBfGm2Ifi6qWV+coDGkrUKZAxE3Lot5kcsRlh+g==}
    engines: {node: '>=6'}

  path-exists@4.0.0:
    resolution: {integrity: sha512-ak9Qy5Q7jYb2Wwcey5Fpvg2KoAc/ZIhLSLOSBmRmygPsGwkVVt0fZa0qrtMz+m6tJTAHfZQ8FnmB4MG4LWy7/w==}
    engines: {node: '>=8'}

  path-key@3.1.1:
    resolution: {integrity: sha512-ojmeN0qd+y0jszEtoY48r0Peq5dwMEkIlCOu6Q5f41lfkswXuKtYrhgoTpLnyIcHm24Uhqx+5Tqm2InSwLhE6Q==}
    engines: {node: '>=8'}

  path-parse@1.0.7:
    resolution: {integrity: sha512-LDJzPVEEEPR+y48z93A0Ed0yXb8pAByGWo/k5YYdYgpY2/2EsOsksJrq7lOHxryrVOn1ejG6oAp8ahvOIQD8sw==}

  pathe@2.0.3:
    resolution: {integrity: sha512-WUjGcAqP1gQacoQe+OBJsFA7Ld4DyXuUIjZ5cc75cLHvJ7dtNsTugphxIADwspS+AraAUePCKrSVtPLFj/F88w==}

  perfect-debounce@1.0.0:
    resolution: {integrity: sha512-xCy9V055GLEqoFaHoC1SoLIaLmWctgCUaBaWxDZ7/Zx4CTyX7cJQLJOok/orfjZAh9kEYpjJa4d0KcJmCbctZA==}

  performance-now@2.1.0:
    resolution: {integrity: sha512-7EAHlyLHI56VEIdK57uwHdHKIaAGbnXPiw0yWbarQZOKaKpvUIgW0jWRVLiatnM+XXlSwsanIBH/hzGMJulMow==}

  picocolors@1.1.1:
    resolution: {integrity: sha512-xceH2snhtb5M9liqDsmEw56le376mTZkEX/jEb/RxNFyegNul7eNslCXP9FDj/Lcu0X8KEyMceP2ntpaHrDEVA==}

  picomatch@2.3.1:
    resolution: {integrity: sha512-JU3teHTNjmE2VCGFzuY8EXzCDVwEqB2a8fsIvwaStHhAWJEeVd1o1QD80CU6+ZdEXXSLbSsuLwJjkCBWqRQUVA==}
    engines: {node: '>=8.6'}

  picomatch@4.0.3:
    resolution: {integrity: sha512-5gTmgEY/sqK6gFXLIsQNH19lWb4ebPDLA4SdLP7dsWkIXHWlG66oPuVvXSGFPppYZz8ZDZq0dYYrbHfBCVUb1Q==}
    engines: {node: '>=12'}

  pkg-types@2.3.0:
    resolution: {integrity: sha512-SIqCzDRg0s9npO5XQ3tNZioRY1uK06lA41ynBC1YmFTmnY6FjUjVt6s4LoADmwoig1qqD0oK8h1p/8mlMx8Oig==}

  possible-typed-array-names@1.1.0:
    resolution: {integrity: sha512-/+5VFTchJDoVj3bhoqi6UeymcD00DAwb1nJwamzPvHEszJ4FpF6SNNbUbOS8yI56qHzdV8eK0qEfOSiodkTdxg==}
    engines: {node: '>= 0.4'}

  postcss-attribute-case-insensitive@7.0.1:
    resolution: {integrity: sha512-Uai+SupNSqzlschRyNx3kbCTWgY/2hcwtHEI/ej2LJWc9JJ77qKgGptd8DHwY1mXtZ7Aoh4z4yxfwMBue9eNgw==}
    engines: {node: '>=18'}
    peerDependencies:
      postcss: ^8.4

  postcss-clamp@4.1.0:
    resolution: {integrity: sha512-ry4b1Llo/9zz+PKC+030KUnPITTJAHeOwjfAyyB60eT0AorGLdzp52s31OsPRHRf8NchkgFoG2y6fCfn1IV1Ow==}
    engines: {node: '>=7.6.0'}
    peerDependencies:
      postcss: ^8.4.6

  postcss-color-functional-notation@7.0.12:
    resolution: {integrity: sha512-TLCW9fN5kvO/u38/uesdpbx3e8AkTYhMvDZYa9JpmImWuTE99bDQ7GU7hdOADIZsiI9/zuxfAJxny/khknp1Zw==}
    engines: {node: '>=18'}
    peerDependencies:
      postcss: ^8.4

  postcss-color-hex-alpha@10.0.0:
    resolution: {integrity: sha512-1kervM2cnlgPs2a8Vt/Qbe5cQ++N7rkYo/2rz2BkqJZIHQwaVuJgQH38REHrAi4uM0b1fqxMkWYmese94iMp3w==}
    engines: {node: '>=18'}
    peerDependencies:
      postcss: ^8.4

  postcss-color-rebeccapurple@10.0.0:
    resolution: {integrity: sha512-JFta737jSP+hdAIEhk1Vs0q0YF5P8fFcj+09pweS8ktuGuZ8pPlykHsk6mPxZ8awDl4TrcxUqJo9l1IhVr/OjQ==}
    engines: {node: '>=18'}
    peerDependencies:
      postcss: ^8.4

  postcss-custom-media@11.0.6:
    resolution: {integrity: sha512-C4lD4b7mUIw+RZhtY7qUbf4eADmb7Ey8BFA2px9jUbwg7pjTZDl4KY4bvlUV+/vXQvzQRfiGEVJyAbtOsCMInw==}
    engines: {node: '>=18'}
    peerDependencies:
      postcss: ^8.4

  postcss-custom-properties@14.0.6:
    resolution: {integrity: sha512-fTYSp3xuk4BUeVhxCSJdIPhDLpJfNakZKoiTDx7yRGCdlZrSJR7mWKVOBS4sBF+5poPQFMj2YdXx1VHItBGihQ==}
    engines: {node: '>=18'}
    peerDependencies:
      postcss: ^8.4

  postcss-custom-selectors@8.0.5:
    resolution: {integrity: sha512-9PGmckHQswiB2usSO6XMSswO2yFWVoCAuih1yl9FVcwkscLjRKjwsjM3t+NIWpSU2Jx3eOiK2+t4vVTQaoCHHg==}
    engines: {node: '>=18'}
    peerDependencies:
      postcss: ^8.4

  postcss-dir-pseudo-class@9.0.1:
    resolution: {integrity: sha512-tRBEK0MHYvcMUrAuYMEOa0zg9APqirBcgzi6P21OhxtJyJADo/SWBwY1CAwEohQ/6HDaa9jCjLRG7K3PVQYHEA==}
    engines: {node: '>=18'}
    peerDependencies:
      postcss: ^8.4

  postcss-double-position-gradients@6.0.4:
    resolution: {integrity: sha512-m6IKmxo7FxSP5nF2l63QbCC3r+bWpFUWmZXZf096WxG0m7Vl1Q1+ruFOhpdDRmKrRS+S3Jtk+TVk/7z0+BVK6g==}
    engines: {node: '>=18'}
    peerDependencies:
      postcss: ^8.4

  postcss-focus-visible@10.0.1:
    resolution: {integrity: sha512-U58wyjS/I1GZgjRok33aE8juW9qQgQUNwTSdxQGuShHzwuYdcklnvK/+qOWX1Q9kr7ysbraQ6ht6r+udansalA==}
    engines: {node: '>=18'}
    peerDependencies:
      postcss: ^8.4

  postcss-focus-within@9.0.1:
    resolution: {integrity: sha512-fzNUyS1yOYa7mOjpci/bR+u+ESvdar6hk8XNK/TRR0fiGTp2QT5N+ducP0n3rfH/m9I7H/EQU6lsa2BrgxkEjw==}
    engines: {node: '>=18'}
    peerDependencies:
      postcss: ^8.4

  postcss-font-variant@5.0.0:
    resolution: {integrity: sha512-1fmkBaCALD72CK2a9i468mA/+tr9/1cBxRRMXOUaZqO43oWPR5imcyPjXwuv7PXbCid4ndlP5zWhidQVVa3hmA==}
    peerDependencies:
      postcss: ^8.1.0

  postcss-gap-properties@6.0.0:
    resolution: {integrity: sha512-Om0WPjEwiM9Ru+VhfEDPZJAKWUd0mV1HmNXqp2C29z80aQ2uP9UVhLc7e3aYMIor/S5cVhoPgYQ7RtfeZpYTRw==}
    engines: {node: '>=18'}
    peerDependencies:
      postcss: ^8.4

  postcss-image-set-function@7.0.0:
    resolution: {integrity: sha512-QL7W7QNlZuzOwBTeXEmbVckNt1FSmhQtbMRvGGqqU4Nf4xk6KUEQhAoWuMzwbSv5jxiRiSZ5Tv7eiDB9U87znA==}
    engines: {node: '>=18'}
    peerDependencies:
      postcss: ^8.4

  postcss-lab-function@7.0.12:
    resolution: {integrity: sha512-tUcyRk1ZTPec3OuKFsqtRzW2Go5lehW29XA21lZ65XmzQkz43VY2tyWEC202F7W3mILOjw0voOiuxRGTsN+J9w==}
    engines: {node: '>=18'}
    peerDependencies:
      postcss: ^8.4

  postcss-logical@8.1.0:
    resolution: {integrity: sha512-pL1hXFQ2fEXNKiNiAgtfA005T9FBxky5zkX6s4GZM2D8RkVgRqz3f4g1JUoq925zXv495qk8UNldDwh8uGEDoA==}
    engines: {node: '>=18'}
    peerDependencies:
      postcss: ^8.4

  postcss-nesting@13.0.2:
    resolution: {integrity: sha512-1YCI290TX+VP0U/K/aFxzHzQWHWURL+CtHMSbex1lCdpXD1SoR2sYuxDu5aNI9lPoXpKTCggFZiDJbwylU0LEQ==}
    engines: {node: '>=18'}
    peerDependencies:
      postcss: ^8.4

  postcss-opacity-percentage@3.0.0:
    resolution: {integrity: sha512-K6HGVzyxUxd/VgZdX04DCtdwWJ4NGLG212US4/LA1TLAbHgmAsTWVR86o+gGIbFtnTkfOpb9sCRBx8K7HO66qQ==}
    engines: {node: '>=18'}
    peerDependencies:
      postcss: ^8.4

  postcss-overflow-shorthand@6.0.0:
    resolution: {integrity: sha512-BdDl/AbVkDjoTofzDQnwDdm/Ym6oS9KgmO7Gr+LHYjNWJ6ExORe4+3pcLQsLA9gIROMkiGVjjwZNoL/mpXHd5Q==}
    engines: {node: '>=18'}
    peerDependencies:
      postcss: ^8.4

  postcss-page-break@3.0.4:
    resolution: {integrity: sha512-1JGu8oCjVXLa9q9rFTo4MbeeA5FMe00/9C7lN4va606Rdb+HkxXtXsmEDrIraQ11fGz/WvKWa8gMuCKkrXpTsQ==}
    peerDependencies:
      postcss: ^8

  postcss-place@10.0.0:
    resolution: {integrity: sha512-5EBrMzat2pPAxQNWYavwAfoKfYcTADJ8AXGVPcUZ2UkNloUTWzJQExgrzrDkh3EKzmAx1evfTAzF9I8NGcc+qw==}
    engines: {node: '>=18'}
    peerDependencies:
      postcss: ^8.4

  postcss-preset-env@10.4.0:
    resolution: {integrity: sha512-2kqpOthQ6JhxqQq1FSAAZGe9COQv75Aw8WbsOvQVNJ2nSevc9Yx/IKZGuZ7XJ+iOTtVon7LfO7ELRzg8AZ+sdw==}
    engines: {node: '>=18'}
    peerDependencies:
      postcss: ^8.4

  postcss-pseudo-class-any-link@10.0.1:
    resolution: {integrity: sha512-3el9rXlBOqTFaMFkWDOkHUTQekFIYnaQY55Rsp8As8QQkpiSgIYEcF/6Ond93oHiDsGb4kad8zjt+NPlOC1H0Q==}
    engines: {node: '>=18'}
    peerDependencies:
      postcss: ^8.4

  postcss-replace-overflow-wrap@4.0.0:
    resolution: {integrity: sha512-KmF7SBPphT4gPPcKZc7aDkweHiKEEO8cla/GjcBK+ckKxiZslIu3C4GCRW3DNfL0o7yW7kMQu9xlZ1kXRXLXtw==}
    peerDependencies:
      postcss: ^8.0.3

  postcss-selector-not@8.0.1:
    resolution: {integrity: sha512-kmVy/5PYVb2UOhy0+LqUYAhKj7DUGDpSWa5LZqlkWJaaAV+dxxsOG3+St0yNLu6vsKD7Dmqx+nWQt0iil89+WA==}
    engines: {node: '>=18'}
    peerDependencies:
      postcss: ^8.4

  postcss-selector-parser@7.1.0:
    resolution: {integrity: sha512-8sLjZwK0R+JlxlYcTuVnyT2v+htpdrjDOKuMcOVdYjt52Lh8hWRYpxBPoKx/Zg+bcjc3wx6fmQevMmUztS/ccA==}
    engines: {node: '>=4'}

  postcss-value-parser@4.2.0:
    resolution: {integrity: sha512-1NNCs6uurfkVbeXG4S8JFT9t19m45ICnif8zWLd5oPSZ50QnwMfK+H3jv408d4jw/7Bttv5axS5IiHoLaVNHeQ==}

  postcss@8.4.31:
    resolution: {integrity: sha512-PS08Iboia9mts/2ygV3eLpY5ghnUcfLV/EXTOW1E2qYxJKGGBUtNjN76FYHnMs36RmARn41bC0AZmn+rR0OVpQ==}
    engines: {node: ^10 || ^12 || >=14}

  postcss@8.5.6:
    resolution: {integrity: sha512-3Ybi1tAuwAP9s0r1UQ2J4n5Y0G05bJkpUIO0/bI9MhwmD70S5aTWbXGBwxHrelT+XM1k6dM0pk+SwNkpTRN7Pg==}
    engines: {node: ^10 || ^12 || >=14}

  preact-render-to-string@5.2.3:
    resolution: {integrity: sha512-aPDxUn5o3GhWdtJtW0svRC2SS/l8D9MAgo2+AWml+BhDImb27ALf04Q2d+AHqUUOc6RdSXFIBVa2gxzgMKgtZA==}
    peerDependencies:
      preact: '>=10'

  preact-render-to-string@6.5.11:
    resolution: {integrity: sha512-ubnauqoGczeGISiOh6RjX0/cdaF8v/oDXIjO85XALCQjwQP+SB4RDXXtvZ6yTYSjG+PC1QRP2AhPgCEsM2EvUw==}
    peerDependencies:
      preact: '>=10'

  preact@10.11.3:
    resolution: {integrity: sha512-eY93IVpod/zG3uMF22Unl8h9KkrcKIRs2EGar8hwLZZDU1lkjph303V9HZBwufh2s736U6VXuhD109LYqPoffg==}

  preact@10.24.3:
    resolution: {integrity: sha512-Z2dPnBnMUfyQfSQ+GBdsGa16hz35YmLmtTLhM169uW944hYL6xzTYkJjC07j+Wosz733pMWx0fgON3JNw1jJQA==}

  prelude-ls@1.2.1:
    resolution: {integrity: sha512-vkcDPrRZo1QZLbn5RLGPpg/WmIQ65qoWWhcGKf/b5eplkkarX0m9z8ppCat4mlOqUsWpyNuYgO3VRyrYHSzX5g==}
    engines: {node: '>= 0.8.0'}

  prettier-plugin-tailwindcss@0.6.14:
    resolution: {integrity: sha512-pi2e/+ZygeIqntN+vC573BcW5Cve8zUB0SSAGxqpB4f96boZF4M3phPVoOFCeypwkpRYdi7+jQ5YJJUwrkGUAg==}
    engines: {node: '>=14.21.3'}
    peerDependencies:
      '@ianvs/prettier-plugin-sort-imports': '*'
      '@prettier/plugin-hermes': '*'
      '@prettier/plugin-oxc': '*'
      '@prettier/plugin-pug': '*'
      '@shopify/prettier-plugin-liquid': '*'
      '@trivago/prettier-plugin-sort-imports': '*'
      '@zackad/prettier-plugin-twig': '*'
      prettier: ^3.0
      prettier-plugin-astro: '*'
      prettier-plugin-css-order: '*'
      prettier-plugin-import-sort: '*'
      prettier-plugin-jsdoc: '*'
      prettier-plugin-marko: '*'
      prettier-plugin-multiline-arrays: '*'
      prettier-plugin-organize-attributes: '*'
      prettier-plugin-organize-imports: '*'
      prettier-plugin-sort-imports: '*'
      prettier-plugin-style-order: '*'
      prettier-plugin-svelte: '*'
    peerDependenciesMeta:
      '@ianvs/prettier-plugin-sort-imports':
        optional: true
      '@prettier/plugin-hermes':
        optional: true
      '@prettier/plugin-oxc':
        optional: true
      '@prettier/plugin-pug':
        optional: true
      '@shopify/prettier-plugin-liquid':
        optional: true
      '@trivago/prettier-plugin-sort-imports':
        optional: true
      '@zackad/prettier-plugin-twig':
        optional: true
      prettier-plugin-astro:
        optional: true
      prettier-plugin-css-order:
        optional: true
      prettier-plugin-import-sort:
        optional: true
      prettier-plugin-jsdoc:
        optional: true
      prettier-plugin-marko:
        optional: true
      prettier-plugin-multiline-arrays:
        optional: true
      prettier-plugin-organize-attributes:
        optional: true
      prettier-plugin-organize-imports:
        optional: true
      prettier-plugin-sort-imports:
        optional: true
      prettier-plugin-style-order:
        optional: true
      prettier-plugin-svelte:
        optional: true

  prettier@3.6.2:
    resolution: {integrity: sha512-I7AIg5boAr5R0FFtJ6rCfD+LFsWHp81dolrFD8S79U9tb8Az2nGrJncnMSnys+bpQJfRUzqs9hnA81OAA3hCuQ==}
    engines: {node: '>=14'}
    hasBin: true

  pretty-format@3.8.0:
    resolution: {integrity: sha512-WuxUnVtlWL1OfZFQFuqvnvs6MiAGk9UNsBostyBOB0Is9wb5uRESevA6rnl/rkksXaGX3GzZhPup5d6Vp1nFew==}

  prisma@6.16.3:
    resolution: {integrity: sha512-4tJq3KB9WRshH5+QmzOLV54YMkNlKOtLKaSdvraI5kC/axF47HuOw6zDM8xrxJ6s9o2WodY654On4XKkrobQdQ==}
    engines: {node: '>=18.18'}
    hasBin: true
    peerDependencies:
      typescript: '>=5.1.0'
    peerDependenciesMeta:
      typescript:
        optional: true

  prop-types@15.8.1:
    resolution: {integrity: sha512-oj87CgZICdulUohogVAR7AjlC0327U4el4L6eAvOqCeudMDVU0NThNaV+b9Df4dXgSP1gXMTnPdhfe/2qDH5cg==}

  punycode@2.3.1:
    resolution: {integrity: sha512-vYt7UD1U9Wg6138shLtLOvdAu+8DsC/ilFtEVHcH+wydcSpNE20AfSOduf6MkRFahL5FY7X1oU7nKVZFtfq8Fg==}
    engines: {node: '>=6'}

  pure-rand@6.1.0:
    resolution: {integrity: sha512-bVWawvoZoBYpp6yIoQtQXHZjmz35RSVHnUOTefl8Vcjr8snTPY1wnpSPMWekcFwbxI6gtmT7rSYPFvz71ldiOA==}

  queue-microtask@1.2.3:
    resolution: {integrity: sha512-NuaNSa6flKT5JaSYQzJok04JzTL1CA6aGhv5rfLW3PgqA+M2ChpZQnAC8h8i4ZFkBS8X5RqkDBHA7r4hej3K9A==}

  radix-ui@1.4.3:
    resolution: {integrity: sha512-aWizCQiyeAenIdUbqEpXgRA1ya65P13NKn/W8rWkcN0OPkRDxdBVLWnIEDsS2RpwCK2nobI7oMUSmexzTDyAmA==}
    peerDependencies:
      '@types/react': '*'
      '@types/react-dom': '*'
      react: ^16.8 || ^17.0 || ^18.0 || ^19.0 || ^19.0.0-rc
      react-dom: ^16.8 || ^17.0 || ^18.0 || ^19.0 || ^19.0.0-rc
    peerDependenciesMeta:
      '@types/react':
        optional: true
      '@types/react-dom':
        optional: true

  raf-schd@4.0.3:
    resolution: {integrity: sha512-tQkJl2GRWh83ui2DiPTJz9wEiMN20syf+5oKfB03yYP7ioZcJwsIK8FjrtLwH1m7C7e+Tt2yYBlrOpdT+dyeIQ==}

  raf@3.4.1:
    resolution: {integrity: sha512-Sq4CW4QhwOHE8ucn6J34MqtZCeWFP2aQSmrlroYgqAV1PjStIhJXxYuTgUIfkEk7zTLjmIjLmU5q+fbD1NnOJA==}

  rc9@2.1.2:
    resolution: {integrity: sha512-btXCnMmRIBINM2LDZoEmOogIZU7Qe7zn4BpomSKZ/ykbLObuBdvG+mFq11DL6fjH1DRwHhrlgtYWG96bJiC7Cg==}

  react-day-picker@9.11.0:
    resolution: {integrity: sha512-L4FYOaPrr3+AEROeP6IG2mCORZZfxJDkJI2df8mv1jyPrNYeccgmFPZDaHyAuPCBCddQFozkxbikj2NhMEYfDQ==}
    engines: {node: '>=18'}
    peerDependencies:
      react: '>=16.8.0'

  react-dom@19.2.0:
    resolution: {integrity: sha512-UlbRu4cAiGaIewkPyiRGJk0imDN2T3JjieT6spoL2UeSf5od4n5LB/mQ4ejmxhCFT1tYe8IvaFulzynWovsEFQ==}
    peerDependencies:
      react: ^19.2.0

  react-hook-form@7.63.0:
    resolution: {integrity: sha512-ZwueDMvUeucovM2VjkCf7zIHcs1aAlDimZu2Hvel5C5907gUzMpm4xCrQXtRzCvsBqFjonB4m3x4LzCFI1ZKWA==}
    engines: {node: '>=18.0.0'}
    peerDependencies:
      react: ^16.8.0 || ^17 || ^18 || ^19

  react-is@16.13.1:
    resolution: {integrity: sha512-24e6ynE2H+OKt4kqsOvNd8kBpV65zoxbA4BVsEOB3ARVWQki/DHzaUoC5KuON/BiccDaCCTZBuOcfZs70kR8bQ==}

  react-is@18.3.1:
    resolution: {integrity: sha512-/LLMVyas0ljjAtoYiPqYiL8VWXzUUdThrmU5+n20DZv+a+ClRoevUzw5JxU+Ieh5/c87ytoTBV9G1FiKfNJdmg==}

  react-redux@9.2.0:
    resolution: {integrity: sha512-ROY9fvHhwOD9ySfrF0wmvu//bKCQ6AeZZq1nJNtbDC+kk5DuSuNX/n6YWYF/SYy7bSba4D4FSz8DJeKY/S/r+g==}
    peerDependencies:
      '@types/react': ^18.2.25 || ^19
      react: ^18.0 || ^19
      redux: ^5.0.0
    peerDependenciesMeta:
      '@types/react':
        optional: true
      redux:
        optional: true

  react-remove-scroll-bar@2.3.8:
    resolution: {integrity: sha512-9r+yi9+mgU33AKcj6IbT9oRCO78WriSj6t/cF8DWBZJ9aOGPOTEDvdUDz1FwKim7QXWwmHqtdHnRJfhAxEG46Q==}
    engines: {node: '>=10'}
    peerDependencies:
      '@types/react': '*'
      react: ^16.8.0 || ^17.0.0 || ^18.0.0 || ^19.0.0
    peerDependenciesMeta:
      '@types/react':
        optional: true

  react-remove-scroll@2.7.1:
    resolution: {integrity: sha512-HpMh8+oahmIdOuS5aFKKY6Pyog+FNaZV/XyJOq7b4YFwsFHe5yYfdbIalI4k3vU2nSDql7YskmUseHsRrJqIPA==}
    engines: {node: '>=10'}
    peerDependencies:
      '@types/react': '*'
      react: ^16.8.0 || ^17.0.0 || ^18.0.0 || ^19.0.0 || ^19.0.0-rc
    peerDependenciesMeta:
      '@types/react':
        optional: true

  react-resizable-panels@3.0.6:
    resolution: {integrity: sha512-b3qKHQ3MLqOgSS+FRYKapNkJZf5EQzuf6+RLiq1/IlTHw99YrZ2NJZLk4hQIzTnnIkRg2LUqyVinu6YWWpUYew==}
    peerDependencies:
      react: ^16.14.0 || ^17.0.0 || ^18.0.0 || ^19.0.0 || ^19.0.0-rc
      react-dom: ^16.14.0 || ^17.0.0 || ^18.0.0 || ^19.0.0 || ^19.0.0-rc

  react-smooth@4.0.4:
    resolution: {integrity: sha512-gnGKTpYwqL0Iii09gHobNolvX4Kiq4PKx6eWBCYYix+8cdw+cGo3do906l1NBPKkSWx1DghC1dlWG9L2uGd61Q==}
    peerDependencies:
      react: ^16.8.0 || ^17.0.0 || ^18.0.0 || ^19.0.0
      react-dom: ^16.8.0 || ^17.0.0 || ^18.0.0 || ^19.0.0

  react-style-singleton@2.2.3:
    resolution: {integrity: sha512-b6jSvxvVnyptAiLjbkWLE/lOnR4lfTtDAl+eUC7RZy+QQWc6wRzIV2CE6xBuMmDxc2qIihtDCZD5NPOFl7fRBQ==}
    engines: {node: '>=10'}
    peerDependencies:
      '@types/react': '*'
      react: ^16.8.0 || ^17.0.0 || ^18.0.0 || ^19.0.0 || ^19.0.0-rc
    peerDependenciesMeta:
      '@types/react':
        optional: true

  react-transition-group@4.4.5:
    resolution: {integrity: sha512-pZcd1MCJoiKiBR2NRxeCRg13uCXbydPnmB4EOeRrY7480qNWO8IIgQG6zlDkm6uRMsURXPuKq0GWtiM59a5Q6g==}
    peerDependencies:
      react: '>=16.6.0'
      react-dom: '>=16.6.0'

  react@19.2.0:
    resolution: {integrity: sha512-tmbWg6W31tQLeB5cdIBOicJDJRR2KzXsV7uSK9iNfLWQ5bIZfxuPEHp7M8wiHyHnn0DD1i7w3Zmin0FtkrwoCQ==}
    engines: {node: '>=0.10.0'}

  readdirp@4.1.2:
    resolution: {integrity: sha512-GDhwkLfywWL2s6vEjyhri+eXmfH6j1L7JE27WhqLeYzoh/A3DBaYGEj2H/HFZCn/kMfim73FXxEJTw06WtxQwg==}
    engines: {node: '>= 14.18.0'}

  recharts-scale@0.4.5:
    resolution: {integrity: sha512-kivNFO+0OcUNu7jQquLXAxz1FIwZj8nrj+YkOKc5694NbjCvcT6aSZiIzNzd2Kul4o4rTto8QVR9lMNtxD4G1w==}

  recharts@2.15.4:
    resolution: {integrity: sha512-UT/q6fwS3c1dHbXv2uFgYJ9BMFHu3fwnd7AYZaEQhXuYQ4hgsxLvsUXzGdKeZrW5xopzDCvuA2N41WJ88I7zIw==}
    engines: {node: '>=14'}
    peerDependencies:
      react: ^16.0.0 || ^17.0.0 || ^18.0.0 || ^19.0.0
      react-dom: ^16.0.0 || ^17.0.0 || ^18.0.0 || ^19.0.0

  redux@5.0.1:
    resolution: {integrity: sha512-M9/ELqF6fy8FwmkpnF0S3YKOqMyoWJ4+CS5Efg2ct3oY9daQvd/Pc71FpGZsVsbl3Cpb+IIcjBDUnnyBdQbq4w==}

  reflect.getprototypeof@1.0.10:
    resolution: {integrity: sha512-00o4I+DVrefhv+nX0ulyi3biSHCPDe+yLv5o/p6d/UVlirijB8E16FtfwSAi4g3tcqrQ4lRAqQSoFEZJehYEcw==}
    engines: {node: '>= 0.4'}

  regenerator-runtime@0.13.11:
    resolution: {integrity: sha512-kY1AZVr2Ra+t+piVaJ4gxaFaReZVH40AKNo7UCX6W+dEwBo/2oZJzqfuN1qLq1oL45o56cPaTXELwrTh8Fpggg==}

  regexp.prototype.flags@1.5.4:
    resolution: {integrity: sha512-dYqgNSZbDwkaJ2ceRd9ojCGjBq+mOm9LmtXnAnEGyHhN/5R7iDW2TRw3h+o/jCFxus3P2LfWIIiwowAjANm7IA==}
    engines: {node: '>= 0.4'}

  resolve-from@4.0.0:
    resolution: {integrity: sha512-pb/MYmXstAkysRFx8piNI1tGFNQIFA3vkE3Gq4EuA1dF6gHp/+vgZqsCGJapvy8N3Q+4o7FwvquPJcnZ7RYy4g==}
    engines: {node: '>=4'}

  resolve-pkg-maps@1.0.0:
    resolution: {integrity: sha512-seS2Tj26TBVOC2NIc2rOe2y2ZO7efxITtLZcGSOnHHNOQ7CkiUBfw0Iw2ck6xkIhPwLhKNLS8BO+hEpngQlqzw==}

  resolve@1.22.10:
    resolution: {integrity: sha512-NPRy+/ncIMeDlTAsuqwKIiferiawhefFJtkNSW0qZJEqMEb+qBt/77B/jGeeek+F0uOeN05CDa6HXbbIgtVX4w==}
    engines: {node: '>= 0.4'}
    hasBin: true

  resolve@2.0.0-next.5:
    resolution: {integrity: sha512-U7WjGVG9sH8tvjW5SmGbQuui75FiyjAX72HX15DwBBwF9dNiQZRQAg9nnPhYy+TUnE0+VcrttuvNI8oSxZcocA==}
    hasBin: true

  reusify@1.1.0:
    resolution: {integrity: sha512-g6QUff04oZpHs0eG5p83rFLhHeV00ug/Yf9nZM6fLeUrPguBTkTQOdpAWWspMh55TZfVQDPaN3NQJfbVRAxdIw==}
    engines: {iojs: '>=1.0.0', node: '>=0.10.0'}

  rgbcolor@1.0.1:
    resolution: {integrity: sha512-9aZLIrhRaD97sgVhtJOW6ckOEh6/GnvQtdVNfdZ6s67+3/XwLS9lBcQYzEEhYVeUowN7pRzMLsyGhK2i/xvWbw==}
    engines: {node: '>= 0.8.15'}

  run-parallel@1.2.0:
    resolution: {integrity: sha512-5l4VyZR86LZ/lDxZTR6jqL8AFE2S0IFLMP26AbjsLVADxHdhB/c0GUsH+y39UfCi3dzz8OlQuPmnaJOMoDHQBA==}

  safe-array-concat@1.1.3:
    resolution: {integrity: sha512-AURm5f0jYEOydBj7VQlVvDrjeFgthDdEF5H1dP+6mNpoXOMo1quQqJ4wvJDyRZ9+pO3kGWoOdmV08cSv2aJV6Q==}
    engines: {node: '>=0.4'}

  safe-push-apply@1.0.0:
    resolution: {integrity: sha512-iKE9w/Z7xCzUMIZqdBsp6pEQvwuEebH4vdpjcDWnyzaI6yl6O9FHvVpmGelvEHNsoY6wGblkxR6Zty/h00WiSA==}
    engines: {node: '>= 0.4'}

  safe-regex-test@1.1.0:
    resolution: {integrity: sha512-x/+Cz4YrimQxQccJf5mKEbIa1NzeCRNI5Ecl/ekmlYaampdNLPalVyIcCZNNH3MvmqBugV5TMYZXv0ljslUlaw==}
    engines: {node: '>= 0.4'}

  scheduler@0.27.0:
    resolution: {integrity: sha512-eNv+WrVbKu1f3vbYJT/xtiF5syA5HPIMtf9IgY/nKg0sWqzAUEvqY/xm7OcZc/qafLx/iO9FgOmeSAp4v5ti/Q==}

  semver@6.3.1:
    resolution: {integrity: sha512-BR7VvDCVHO+q2xBEWskxS6DJE1qRnb7DxzUrogb71CWoSficBxYsiAGd+Kl0mmq/MprG9yArRkyrQxTO6XjMzA==}
    hasBin: true

  semver@7.7.2:
    resolution: {integrity: sha512-RF0Fw+rO5AMf9MAyaRXI4AV0Ulj5lMHqVxxdSgiVbixSCXoEmmX/jk0CuJw4+3SqroYO9VoUh+HcuJivvtJemA==}
    engines: {node: '>=10'}
    hasBin: true

  server-only@0.0.1:
    resolution: {integrity: sha512-qepMx2JxAa5jjfzxG79yPPq+8BuFToHd1hm7kI+Z4zAq1ftQiP7HcxMhDDItrbtwVeLg/cY2JnKnrcFkmiswNA==}

  set-function-length@1.2.2:
    resolution: {integrity: sha512-pgRc4hJ4/sNjWCSS9AmnS40x3bNMDTknHgL5UaMBTMyJnU90EgWh1Rz+MC9eFu4BuN/UwZjKQuY/1v3rM7HMfg==}
    engines: {node: '>= 0.4'}

  set-function-name@2.0.2:
    resolution: {integrity: sha512-7PGFlmtwsEADb0WYyvCMa1t+yke6daIG4Wirafur5kcf+MhUnPms1UeR0CKQdTZD81yESwMHbtn+TR+dMviakQ==}
    engines: {node: '>= 0.4'}

  set-proto@1.0.0:
    resolution: {integrity: sha512-RJRdvCo6IAnPdsvP/7m6bsQqNnn1FCBX5ZNtFL98MmFF/4xAIJTIg1YbHW5DC2W5SKZanrC6i4HsJqlajw/dZw==}
    engines: {node: '>= 0.4'}

  sharp@0.34.4:
    resolution: {integrity: sha512-FUH39xp3SBPnxWvd5iib1X8XY7J0K0X7d93sie9CJg2PO8/7gmg89Nve6OjItK53/MlAushNNxteBYfM6DEuoA==}
    engines: {node: ^18.17.0 || ^20.3.0 || >=21.0.0}

  shebang-command@2.0.0:
    resolution: {integrity: sha512-kHxr2zZpYtdmrN1qDjrrX/Z1rR1kG8Dx+gkpK1G4eXmvXswmcE1hTWBWYUzlraYw1/yZp6YuDY77YtvbN0dmDA==}
    engines: {node: '>=8'}

  shebang-regex@3.0.0:
    resolution: {integrity: sha512-7++dFhtcx3353uBaq8DDR4NuxBetBzC7ZQOhmTQInHEd6bSrXdiEyzCvG07Z44UYdLShWUyXt5M/yhz8ekcb1A==}
    engines: {node: '>=8'}

  side-channel-list@1.0.0:
    resolution: {integrity: sha512-FCLHtRD/gnpCiCHEiJLOwdmFP+wzCmDEkc9y7NsYxeF4u7Btsn1ZuwgwJGxImImHicJArLP4R0yX4c2KCrMrTA==}
    engines: {node: '>= 0.4'}

  side-channel-map@1.0.1:
    resolution: {integrity: sha512-VCjCNfgMsby3tTdo02nbjtM/ewra6jPHmpThenkTYh8pG9ucZ/1P8So4u4FGBek/BjpOVsDCMoLA/iuBKIFXRA==}
    engines: {node: '>= 0.4'}

  side-channel-weakmap@1.0.2:
    resolution: {integrity: sha512-WPS/HvHQTYnHisLo9McqBHOJk2FkHO/tlpvldyrnem4aeQp4hai3gythswg6p01oSoTl58rcpiFAjF2br2Ak2A==}
    engines: {node: '>= 0.4'}

  side-channel@1.1.0:
    resolution: {integrity: sha512-ZX99e6tRweoUXqR+VBrslhda51Nh5MTQwou5tnUDgbtyM0dBgmhEDtWGP/xbKn6hqfPRHujUNwz5fy/wbbhnpw==}
    engines: {node: '>= 0.4'}

  sonner@2.0.7:
    resolution: {integrity: sha512-W6ZN4p58k8aDKA4XPcx2hpIQXBRAgyiWVkYhT7CvK6D3iAu7xjvVyhQHg2/iaKJZ1XVJ4r7XuwGL+WGEK37i9w==}
    peerDependencies:
      react: ^18.0.0 || ^19.0.0 || ^19.0.0-rc
      react-dom: ^18.0.0 || ^19.0.0 || ^19.0.0-rc

  source-map-js@1.2.1:
    resolution: {integrity: sha512-UXWMKhLOwVKb728IUtQPXxfYU+usdybtUrK/8uGE8CQMvrhOpwvzDBwj0QhSL7MQc7vIsISBG8VQ8+IDQxpfQA==}
    engines: {node: '>=0.10.0'}

  stable-hash@0.0.5:
    resolution: {integrity: sha512-+L3ccpzibovGXFK+Ap/f8LOS0ahMrHTf3xu7mMLSpEGU0EO9ucaysSylKo9eRDFNhWve/y275iPmIZ4z39a9iA==}

  stackblur-canvas@2.7.0:
    resolution: {integrity: sha512-yf7OENo23AGJhBriGx0QivY5JP6Y1HbrrDI6WLt6C5auYZXlQrheoY8hD4ibekFKz1HOfE48Ww8kMWMnJD/zcQ==}
    engines: {node: '>=0.1.14'}

  stop-iteration-iterator@1.1.0:
    resolution: {integrity: sha512-eLoXW/DHyl62zxY4SCaIgnRhuMr6ri4juEYARS8E6sCEqzKpOiE521Ucofdx+KnDZl5xmvGYaaKCk5FEOxJCoQ==}
    engines: {node: '>= 0.4'}

  string.prototype.includes@2.0.1:
    resolution: {integrity: sha512-o7+c9bW6zpAdJHTtujeePODAhkuicdAryFsfVKwA+wGw89wJ4GTY484WTucM9hLtDEOpOvI+aHnzqnC5lHp4Rg==}
    engines: {node: '>= 0.4'}

  string.prototype.matchall@4.0.12:
    resolution: {integrity: sha512-6CC9uyBL+/48dYizRf7H7VAYCMCNTBeM78x/VTUe9bFEaxBepPJDa1Ow99LqI/1yF7kuy7Q3cQsYMrcjGUcskA==}
    engines: {node: '>= 0.4'}

  string.prototype.repeat@1.0.0:
    resolution: {integrity: sha512-0u/TldDbKD8bFCQ/4f5+mNRrXwZ8hg2w7ZR8wa16e8z9XpePWl3eGEcUD0OXpEH/VJH/2G3gjUtR3ZOiBe2S/w==}

  string.prototype.trim@1.2.10:
    resolution: {integrity: sha512-Rs66F0P/1kedk5lyYyH9uBzuiI/kNRmwJAR9quK6VOtIpZ2G+hMZd+HQbbv25MgCA6gEffoMZYxlTod4WcdrKA==}
    engines: {node: '>= 0.4'}

  string.prototype.trimend@1.0.9:
    resolution: {integrity: sha512-G7Ok5C6E/j4SGfyLCloXTrngQIQU3PWtXGst3yM7Bea9FRURf1S42ZHlZZtsNque2FN2PoUhfZXYLNWwEr4dLQ==}
    engines: {node: '>= 0.4'}

  string.prototype.trimstart@1.0.8:
    resolution: {integrity: sha512-UXSH262CSZY1tfu3G3Secr6uGLCFVPMhIqHjlgCUtCCcgihYc/xKs9djMTMUOb2j1mVSeU8EU6NWc/iQKU6Gfg==}
    engines: {node: '>= 0.4'}

  strip-bom@3.0.0:
    resolution: {integrity: sha512-vavAMRXOgBVNF6nyEEmL3DBK19iRpDcoIwW+swQ+CbGiu7lju6t+JklA1MHweoWtadgt4ISVUsXLyDq34ddcwA==}
    engines: {node: '>=4'}

  strip-json-comments@3.1.1:
    resolution: {integrity: sha512-6fPc+R4ihwqP6N/aIv2f1gMH8lOVtWQHoqC4yK6oSDVVocumAsfCqjkXnqiYMhmMwS/mEHLp7Vehlt3ql6lEig==}
    engines: {node: '>=8'}

  styled-jsx@5.1.6:
    resolution: {integrity: sha512-qSVyDTeMotdvQYoHWLNGwRFJHC+i+ZvdBRYosOFgC+Wg1vx4frN2/RG/NA7SYqqvKNLf39P2LSRA2pu6n0XYZA==}
    engines: {node: '>= 12.0.0'}
    peerDependencies:
      '@babel/core': '*'
      babel-plugin-macros: '*'
      react: '>= 16.8.0 || 17.x.x || ^18.0.0-0 || ^19.0.0-0'
    peerDependenciesMeta:
      '@babel/core':
        optional: true
      babel-plugin-macros:
        optional: true

  superjson@2.2.2:
    resolution: {integrity: sha512-5JRxVqC8I8NuOUjzBbvVJAKNM8qoVuH0O77h4WInc/qC2q5IreqKxYwgkga3PfA22OayK2ikceb/B26dztPl+Q==}
    engines: {node: '>=16'}

  supports-color@7.2.0:
    resolution: {integrity: sha512-qpCAvRl9stuOHveKsn7HncJRvv501qIacKzQlO/+Lwxc9+0q2wLyv4Dfvt80/DPn2pqOBsJdDiogXGR9+OvwRw==}
    engines: {node: '>=8'}

  supports-preserve-symlinks-flag@1.0.0:
    resolution: {integrity: sha512-ot0WnXS9fgdkgIcePe6RHNk1WA8+muPa6cSjeR3V8K27q9BB1rTE3R1p7Hv0z1ZyAc8s6Vvv8DIyWf681MAt0w==}
    engines: {node: '>= 0.4'}

  svg-pathdata@6.0.3:
    resolution: {integrity: sha512-qsjeeq5YjBZ5eMdFuUa4ZosMLxgr5RZ+F+Y1OrDhuOCEInRMA3x74XdBtggJcj9kOeInz0WE+LgCPDkZFlBYJw==}
    engines: {node: '>=12.0.0'}

  tailwind-merge@3.3.1:
    resolution: {integrity: sha512-gBXpgUm/3rp1lMZZrM/w7D8GKqshif0zAymAhbCyIt8KMe+0v9DQ7cdYLR4FHH/cKpdTXb+A/tKKU3eolfsI+g==}

  tailwindcss-animate@1.0.7:
    resolution: {integrity: sha512-bl6mpH3T7I3UFxuvDEXLxy/VuFxBk5bbzplh7tXI68mwMokNYd1t9qPBHlnyTwfa4JGC4zP516I1hYYtQ/vspA==}
    peerDependencies:
      tailwindcss: '>=3.0.0 || insiders'

  tailwindcss@4.1.14:
    resolution: {integrity: sha512-b7pCxjGO98LnxVkKjaZSDeNuljC4ueKUddjENJOADtubtdo8llTaJy7HwBMeLNSSo2N5QIAgklslK1+Ir8r6CA==}

  tapable@2.2.3:
    resolution: {integrity: sha512-ZL6DDuAlRlLGghwcfmSn9sK3Hr6ArtyudlSAiCqQ6IfE+b+HHbydbYDIG15IfS5do+7XQQBdBiubF/cV2dnDzg==}
    engines: {node: '>=6'}

  tar@7.5.1:
    resolution: {integrity: sha512-nlGpxf+hv0v7GkWBK2V9spgactGOp0qvfWRxUMjqHyzrt3SgwE48DIv/FhqPHJYLHpgW1opq3nERbz5Anq7n1g==}
    engines: {node: '>=18'}

  text-segmentation@1.0.3:
    resolution: {integrity: sha512-iOiPUo/BGnZ6+54OsWxZidGCsdU8YbE4PSpdPinp7DeMtUJNJBoJ/ouUSTJjHkh1KntHaltHl/gDs2FC4i5+Nw==}

  tiny-invariant@1.3.3:
    resolution: {integrity: sha512-+FbBPE1o9QAYvviau/qC5SE3caw21q3xkvWKBtja5vgqOWIHHJ3ioaq1VPfn/Szqctz2bU/oYeKd9/z5BL+PVg==}

  tinyexec@1.0.1:
    resolution: {integrity: sha512-5uC6DDlmeqiOwCPmK9jMSdOuZTh8bU39Ys6yidB+UTt5hfZUPGAypSgFRiEp+jbi9qH40BLDvy85jIU88wKSqw==}

  tinyglobby@0.2.15:
    resolution: {integrity: sha512-j2Zq4NyQYG5XMST4cbs02Ak8iJUdxRM0XI5QyxXuZOzKOINmWurp3smXu3y5wDcJrptwpSjgXHzIQxR0omXljQ==}
    engines: {node: '>=12.0.0'}

  to-regex-range@5.0.1:
    resolution: {integrity: sha512-65P7iz6X5yEr1cwcgvQxbbIw7Uk3gOy5dIdtZ4rDveLqhrdJP+Li/Hx6tyK0NEb+2GCyneCMJiGqrADCSNk8sQ==}
    engines: {node: '>=8.0'}

  ts-api-utils@2.1.0:
    resolution: {integrity: sha512-CUgTZL1irw8u29bzrOD/nH85jqyc74D6SshFgujOIA7osm2Rz7dYH77agkx7H4FBNxDq7Cjf+IjaX/8zwFW+ZQ==}
    engines: {node: '>=18.12'}
    peerDependencies:
      typescript: '>=4.8.4'

  tsconfig-paths@3.15.0:
    resolution: {integrity: sha512-2Ac2RgzDe/cn48GvOe3M+o82pEFewD3UPbyoUHHdKasHwJKjds4fLXWf/Ux5kATBKN20oaFGu+jbElp1pos0mg==}

  tslib@2.8.1:
    resolution: {integrity: sha512-oJFu94HQb+KVduSUQL7wnpmqnfmLsOA/nAh6b6EH0wCEoK0/mPeXU6c3wKDV83MkOuHPRHtSXKKU99IBazS/2w==}

  tw-animate-css@1.4.0:
    resolution: {integrity: sha512-7bziOlRqH0hJx80h/3mbicLW7o8qLsH5+RaLR2t+OHM3D0JlWGODQKQ4cxbK7WlvmUxpcj6Kgu6EKqjrGFe3QQ==}

  type-check@0.4.0:
    resolution: {integrity: sha512-XleUoc9uwGXqjWwXaUTZAmzMcFZ5858QA2vvx1Ur5xIcixXIP+8LnFDgRplU30us6teqdlskFfu+ae4K79Ooew==}
    engines: {node: '>= 0.8.0'}

  typed-array-buffer@1.0.3:
    resolution: {integrity: sha512-nAYYwfY3qnzX30IkA6AQZjVbtK6duGontcQm1WSG1MD94YLqK0515GNApXkoxKOWMusVssAHWLh9SeaoefYFGw==}
    engines: {node: '>= 0.4'}

  typed-array-byte-length@1.0.3:
    resolution: {integrity: sha512-BaXgOuIxz8n8pIq3e7Atg/7s+DpiYrxn4vdot3w9KbnBhcRQq6o3xemQdIfynqSeXeDrF32x+WvfzmOjPiY9lg==}
    engines: {node: '>= 0.4'}

  typed-array-byte-offset@1.0.4:
    resolution: {integrity: sha512-bTlAFB/FBYMcuX81gbL4OcpH5PmlFHqlCCpAl8AlEzMz5k53oNDvN8p1PNOWLEmI2x4orp3raOFB51tv9X+MFQ==}
    engines: {node: '>= 0.4'}

  typed-array-length@1.0.7:
    resolution: {integrity: sha512-3KS2b+kL7fsuk/eJZ7EQdnEmQoaho/r6KUef7hxvltNA5DR8NAUM+8wJMbJyZ4G9/7i3v5zPBIMN5aybAh2/Jg==}
    engines: {node: '>= 0.4'}

  typescript-eslint@8.45.0:
    resolution: {integrity: sha512-qzDmZw/Z5beNLUrXfd0HIW6MzIaAV5WNDxmMs9/3ojGOpYavofgNAAD/nC6tGV2PczIi0iw8vot2eAe/sBn7zg==}
    engines: {node: ^18.18.0 || ^20.9.0 || >=21.1.0}
    peerDependencies:
      eslint: ^8.57.0 || ^9.0.0
      typescript: '>=4.8.4 <6.0.0'

  typescript@5.9.3:
    resolution: {integrity: sha512-jl1vZzPDinLr9eUt3J/t7V6FgNEw9QjvBPdysz9KfQDD41fQrC2Y4vKQdiaUpFT4bXlb1RHhLpp8wtm6M5TgSw==}
    engines: {node: '>=14.17'}
    hasBin: true

  unbox-primitive@1.1.0:
    resolution: {integrity: sha512-nWJ91DjeOkej/TA8pXQ3myruKpKEYgqvpw9lz4OPHj/NWFNluYrjbz9j01CJ8yKQd2g4jFoOkINCTW2I5LEEyw==}
    engines: {node: '>= 0.4'}

  undici-types@6.21.0:
    resolution: {integrity: sha512-iwDZqg0QAGrg9Rav5H4n0M64c3mkR59cJ6wQp+7C4nI0gsmExaedaYLNO44eT4AtBBwjbTiGPMlt2Md0T9H9JQ==}

  unrs-resolver@1.11.1:
    resolution: {integrity: sha512-bSjt9pjaEBnNiGgc9rUiHGKv5l4/TGzDmYw3RhnkJGtLhbnnA/5qJj7x3dNDCRx/PJxu774LlH8lCOlB4hEfKg==}

  update-browserslist-db@1.1.3:
    resolution: {integrity: sha512-UxhIZQ+QInVdunkDAaiazvvT/+fXL5Osr0JZlJulepYu6Jd7qJtDZjlur0emRlT71EN3ScPoE7gvsuIKKNavKw==}
    hasBin: true
    peerDependencies:
      browserslist: '>= 4.21.0'

  uri-js@4.4.1:
    resolution: {integrity: sha512-7rKUyy33Q1yc98pQ1DAmLtwX109F7TIfWlW1Ydo8Wl1ii1SeHieeh0HHfPeL2fMXK6z0s8ecKs9frCuLJvndBg==}

  use-callback-ref@1.3.3:
    resolution: {integrity: sha512-jQL3lRnocaFtu3V00JToYz/4QkNWswxijDaCVNZRiRTO3HQDLsdu1ZtmIUvV4yPp+rvWm5j0y0TG/S61cuijTg==}
    engines: {node: '>=10'}
    peerDependencies:
      '@types/react': '*'
      react: ^16.8.0 || ^17.0.0 || ^18.0.0 || ^19.0.0 || ^19.0.0-rc
    peerDependenciesMeta:
      '@types/react':
        optional: true

  use-sidecar@1.1.3:
    resolution: {integrity: sha512-Fedw0aZvkhynoPYlA5WXrMCAMm+nSWdZt6lzJQ7Ok8S6Q+VsHmHpRWndVRJ8Be0ZbkfPc5LRYH+5XrzXcEeLRQ==}
    engines: {node: '>=10'}
    peerDependencies:
      '@types/react': '*'
      react: ^16.8.0 || ^17.0.0 || ^18.0.0 || ^19.0.0 || ^19.0.0-rc
    peerDependenciesMeta:
      '@types/react':
        optional: true

  use-sync-external-store@1.6.0:
    resolution: {integrity: sha512-Pp6GSwGP/NrPIrxVFAIkOQeyw8lFenOHijQWkUTrDvrF4ALqylP2C/KCkeS9dpUM3KvYRQhna5vt7IL95+ZQ9w==}
    peerDependencies:
      react: ^16.8.0 || ^17.0.0 || ^18.0.0 || ^19.0.0

  util-deprecate@1.0.2:
    resolution: {integrity: sha512-EPD5q1uXyFxJpCrLnCc1nHnq3gOa6DZBocAIiI2TaSCA7VCJ1UJDMagCzIkXNsUYfD1daK//LTEQ8xiIbrHtcw==}

  utrie@1.0.2:
    resolution: {integrity: sha512-1MLa5ouZiOmQzUbjbu9VmjLzn1QLXBhwpUa7kdLUQK+KQ5KA9I1vk5U4YHe/X2Ch7PYnJfWuWT+VbuxbGwljhw==}

  uuid@13.0.0:
    resolution: {integrity: sha512-XQegIaBTVUjSHliKqcnFqYypAd4S+WCYt5NIeRs6w/UAry7z8Y9j5ZwRRL4kzq9U3sD6v+85er9FvkEaBpji2w==}
    hasBin: true

  vaul@1.1.2:
    resolution: {integrity: sha512-ZFkClGpWyI2WUQjdLJ/BaGuV6AVQiJ3uELGk3OYtP+B6yCO7Cmn9vPFXVJkRaGkOJu3m8bQMgtyzNHixULceQA==}
    peerDependencies:
      react: ^16.8 || ^17.0 || ^18.0 || ^19.0.0 || ^19.0.0-rc
      react-dom: ^16.8 || ^17.0 || ^18.0 || ^19.0.0 || ^19.0.0-rc

  victory-vendor@36.9.2:
    resolution: {integrity: sha512-PnpQQMuxlwYdocC8fIJqVXvkeViHYzotI+NJrCuav0ZYFoq912ZHBk3mCeuj+5/VpodOjPe1z0Fk2ihgzlXqjQ==}

  which-boxed-primitive@1.1.1:
    resolution: {integrity: sha512-TbX3mj8n0odCBFVlY8AxkqcHASw3L60jIuF8jFP78az3C2YhmGvqbHBpAjTRH2/xqYunrJ9g1jSyjCjpoWzIAA==}
    engines: {node: '>= 0.4'}

  which-builtin-type@1.2.1:
    resolution: {integrity: sha512-6iBczoX+kDQ7a3+YJBnh3T+KZRxM/iYNPXicqk66/Qfm1b93iu+yOImkg0zHbj5LNOcNv1TEADiZ0xa34B4q6Q==}
    engines: {node: '>= 0.4'}

  which-collection@1.0.2:
    resolution: {integrity: sha512-K4jVyjnBdgvc86Y6BkaLZEN933SwYOuBFkdmBu9ZfkcAbdVbpITnDmjvZ/aQjRXQrv5EPkTnD1s39GiiqbngCw==}
    engines: {node: '>= 0.4'}

  which-typed-array@1.1.19:
    resolution: {integrity: sha512-rEvr90Bck4WZt9HHFC4DJMsjvu7x+r6bImz0/BrbWb7A2djJ8hnZMrWnHo9F8ssv0OMErasDhftrfROTyqSDrw==}
    engines: {node: '>= 0.4'}

  which@2.0.2:
    resolution: {integrity: sha512-BLI3Tl1TW3Pvl70l3yq3Y64i+awpwXqsGBYWkkqMtnbXgrMD+yj7rhW0kuEDxzJaYXGjEW5ogapKNMEKNMjibA==}
    engines: {node: '>= 8'}
    hasBin: true

  word-wrap@1.2.5:
    resolution: {integrity: sha512-BN22B5eaMMI9UMtjrGd5g5eCYPpCPDUy0FJXbYsaT5zYxjFOckS53SQDE3pWkVoWpHXVb3BrYcEN4Twa55B5cA==}
    engines: {node: '>=0.10.0'}

  yallist@5.0.0:
    resolution: {integrity: sha512-YgvUTfwqyc7UXVMrB+SImsVYSmTS8X/tSrtdNZMImM+n7+QTriRXyXim0mBrTXNeqzVF0KWGgHPeiyViFFrNDw==}
    engines: {node: '>=18'}

  yocto-queue@0.1.0:
    resolution: {integrity: sha512-rVksvsnNCdJ/ohGc6xgPwyN8eheCxsiLM8mxuE/t/mOVqJewPuO1miLpTHQiRgTKCLexL4MeAFVagts7HmNZ2Q==}
    engines: {node: '>=10'}

  zod@3.25.76:
    resolution: {integrity: sha512-gzUt/qt81nXsFGKIFcC3YnfEAx5NkunCfnDlvuBSSFS02bcXu4Lmea0AFIUwbLWxWPx3d9p8S5QoaujKcNQxcQ==}

  zustand@5.0.8:
    resolution: {integrity: sha512-gyPKpIaxY9XcO2vSMrLbiER7QMAMGOQZVRdJ6Zi782jkbzZygq5GI9nG8g+sMgitRtndwaBSl7uiqC49o1SSiw==}
    engines: {node: '>=12.20.0'}
    peerDependencies:
      '@types/react': '>=18.0.0'
      immer: '>=9.0.6'
      react: '>=18.0.0'
      use-sync-external-store: '>=1.2.0'
    peerDependenciesMeta:
      '@types/react':
        optional: true
      immer:
        optional: true
      react:
        optional: true
      use-sync-external-store:
        optional: true

snapshots:

  '@alloc/quick-lru@5.2.0': {}

  '@auth/core@0.37.2':
    dependencies:
      '@panva/hkdf': 1.2.1
      '@types/cookie': 0.6.0
      cookie: 0.7.1
      jose: 5.10.0
      oauth4webapi: 3.8.2
      preact: 10.11.3
      preact-render-to-string: 5.2.3(preact@10.11.3)

  '@auth/core@0.40.0':
    dependencies:
      '@panva/hkdf': 1.2.1
      jose: 6.1.0
      oauth4webapi: 3.8.2
      preact: 10.24.3
      preact-render-to-string: 6.5.11(preact@10.24.3)

  '@auth/prisma-adapter@2.10.0(@prisma/client@6.16.3(prisma@6.16.3(typescript@5.9.3))(typescript@5.9.3))':
    dependencies:
      '@auth/core': 0.40.0
      '@prisma/client': 6.16.3(prisma@6.16.3(typescript@5.9.3))(typescript@5.9.3)
    transitivePeerDependencies:
      - '@simplewebauthn/browser'
      - '@simplewebauthn/server'
      - nodemailer

  '@babel/runtime@7.28.4': {}

  '@csstools/cascade-layer-name-parser@2.0.5(@csstools/css-parser-algorithms@3.0.5(@csstools/css-tokenizer@3.0.4))(@csstools/css-tokenizer@3.0.4)':
    dependencies:
      '@csstools/css-parser-algorithms': 3.0.5(@csstools/css-tokenizer@3.0.4)
      '@csstools/css-tokenizer': 3.0.4

  '@csstools/color-helpers@5.1.0': {}

  '@csstools/css-calc@2.1.4(@csstools/css-parser-algorithms@3.0.5(@csstools/css-tokenizer@3.0.4))(@csstools/css-tokenizer@3.0.4)':
    dependencies:
      '@csstools/css-parser-algorithms': 3.0.5(@csstools/css-tokenizer@3.0.4)
      '@csstools/css-tokenizer': 3.0.4

  '@csstools/css-color-parser@3.1.0(@csstools/css-parser-algorithms@3.0.5(@csstools/css-tokenizer@3.0.4))(@csstools/css-tokenizer@3.0.4)':
    dependencies:
      '@csstools/color-helpers': 5.1.0
      '@csstools/css-calc': 2.1.4(@csstools/css-parser-algorithms@3.0.5(@csstools/css-tokenizer@3.0.4))(@csstools/css-tokenizer@3.0.4)
      '@csstools/css-parser-algorithms': 3.0.5(@csstools/css-tokenizer@3.0.4)
      '@csstools/css-tokenizer': 3.0.4

  '@csstools/css-parser-algorithms@3.0.5(@csstools/css-tokenizer@3.0.4)':
    dependencies:
      '@csstools/css-tokenizer': 3.0.4

  '@csstools/css-tokenizer@3.0.4': {}

  '@csstools/media-query-list-parser@4.0.3(@csstools/css-parser-algorithms@3.0.5(@csstools/css-tokenizer@3.0.4))(@csstools/css-tokenizer@3.0.4)':
    dependencies:
      '@csstools/css-parser-algorithms': 3.0.5(@csstools/css-tokenizer@3.0.4)
      '@csstools/css-tokenizer': 3.0.4

  '@csstools/postcss-alpha-function@1.0.1(postcss@8.5.6)':
    dependencies:
      '@csstools/css-color-parser': 3.1.0(@csstools/css-parser-algorithms@3.0.5(@csstools/css-tokenizer@3.0.4))(@csstools/css-tokenizer@3.0.4)
      '@csstools/css-parser-algorithms': 3.0.5(@csstools/css-tokenizer@3.0.4)
      '@csstools/css-tokenizer': 3.0.4
      '@csstools/postcss-progressive-custom-properties': 4.2.1(postcss@8.5.6)
      '@csstools/utilities': 2.0.0(postcss@8.5.6)
      postcss: 8.5.6

  '@csstools/postcss-cascade-layers@5.0.2(postcss@8.5.6)':
    dependencies:
      '@csstools/selector-specificity': 5.0.0(postcss-selector-parser@7.1.0)
      postcss: 8.5.6
      postcss-selector-parser: 7.1.0

  '@csstools/postcss-color-function-display-p3-linear@1.0.1(postcss@8.5.6)':
    dependencies:
      '@csstools/css-color-parser': 3.1.0(@csstools/css-parser-algorithms@3.0.5(@csstools/css-tokenizer@3.0.4))(@csstools/css-tokenizer@3.0.4)
      '@csstools/css-parser-algorithms': 3.0.5(@csstools/css-tokenizer@3.0.4)
      '@csstools/css-tokenizer': 3.0.4
      '@csstools/postcss-progressive-custom-properties': 4.2.1(postcss@8.5.6)
      '@csstools/utilities': 2.0.0(postcss@8.5.6)
      postcss: 8.5.6

  '@csstools/postcss-color-function@4.0.12(postcss@8.5.6)':
    dependencies:
      '@csstools/css-color-parser': 3.1.0(@csstools/css-parser-algorithms@3.0.5(@csstools/css-tokenizer@3.0.4))(@csstools/css-tokenizer@3.0.4)
      '@csstools/css-parser-algorithms': 3.0.5(@csstools/css-tokenizer@3.0.4)
      '@csstools/css-tokenizer': 3.0.4
      '@csstools/postcss-progressive-custom-properties': 4.2.1(postcss@8.5.6)
      '@csstools/utilities': 2.0.0(postcss@8.5.6)
      postcss: 8.5.6

  '@csstools/postcss-color-mix-function@3.0.12(postcss@8.5.6)':
    dependencies:
      '@csstools/css-color-parser': 3.1.0(@csstools/css-parser-algorithms@3.0.5(@csstools/css-tokenizer@3.0.4))(@csstools/css-tokenizer@3.0.4)
      '@csstools/css-parser-algorithms': 3.0.5(@csstools/css-tokenizer@3.0.4)
      '@csstools/css-tokenizer': 3.0.4
      '@csstools/postcss-progressive-custom-properties': 4.2.1(postcss@8.5.6)
      '@csstools/utilities': 2.0.0(postcss@8.5.6)
      postcss: 8.5.6

  '@csstools/postcss-color-mix-variadic-function-arguments@1.0.2(postcss@8.5.6)':
    dependencies:
      '@csstools/css-color-parser': 3.1.0(@csstools/css-parser-algorithms@3.0.5(@csstools/css-tokenizer@3.0.4))(@csstools/css-tokenizer@3.0.4)
      '@csstools/css-parser-algorithms': 3.0.5(@csstools/css-tokenizer@3.0.4)
      '@csstools/css-tokenizer': 3.0.4
      '@csstools/postcss-progressive-custom-properties': 4.2.1(postcss@8.5.6)
      '@csstools/utilities': 2.0.0(postcss@8.5.6)
      postcss: 8.5.6

  '@csstools/postcss-content-alt-text@2.0.8(postcss@8.5.6)':
    dependencies:
      '@csstools/css-parser-algorithms': 3.0.5(@csstools/css-tokenizer@3.0.4)
      '@csstools/css-tokenizer': 3.0.4
      '@csstools/postcss-progressive-custom-properties': 4.2.1(postcss@8.5.6)
      '@csstools/utilities': 2.0.0(postcss@8.5.6)
      postcss: 8.5.6

  '@csstools/postcss-contrast-color-function@2.0.12(postcss@8.5.6)':
    dependencies:
      '@csstools/css-color-parser': 3.1.0(@csstools/css-parser-algorithms@3.0.5(@csstools/css-tokenizer@3.0.4))(@csstools/css-tokenizer@3.0.4)
      '@csstools/css-parser-algorithms': 3.0.5(@csstools/css-tokenizer@3.0.4)
      '@csstools/css-tokenizer': 3.0.4
      '@csstools/postcss-progressive-custom-properties': 4.2.1(postcss@8.5.6)
      '@csstools/utilities': 2.0.0(postcss@8.5.6)
      postcss: 8.5.6

  '@csstools/postcss-exponential-functions@2.0.9(postcss@8.5.6)':
    dependencies:
      '@csstools/css-calc': 2.1.4(@csstools/css-parser-algorithms@3.0.5(@csstools/css-tokenizer@3.0.4))(@csstools/css-tokenizer@3.0.4)
      '@csstools/css-parser-algorithms': 3.0.5(@csstools/css-tokenizer@3.0.4)
      '@csstools/css-tokenizer': 3.0.4
      postcss: 8.5.6

  '@csstools/postcss-font-format-keywords@4.0.0(postcss@8.5.6)':
    dependencies:
      '@csstools/utilities': 2.0.0(postcss@8.5.6)
      postcss: 8.5.6
      postcss-value-parser: 4.2.0

  '@csstools/postcss-gamut-mapping@2.0.11(postcss@8.5.6)':
    dependencies:
      '@csstools/css-color-parser': 3.1.0(@csstools/css-parser-algorithms@3.0.5(@csstools/css-tokenizer@3.0.4))(@csstools/css-tokenizer@3.0.4)
      '@csstools/css-parser-algorithms': 3.0.5(@csstools/css-tokenizer@3.0.4)
      '@csstools/css-tokenizer': 3.0.4
      postcss: 8.5.6

  '@csstools/postcss-gradients-interpolation-method@5.0.12(postcss@8.5.6)':
    dependencies:
      '@csstools/css-color-parser': 3.1.0(@csstools/css-parser-algorithms@3.0.5(@csstools/css-tokenizer@3.0.4))(@csstools/css-tokenizer@3.0.4)
      '@csstools/css-parser-algorithms': 3.0.5(@csstools/css-tokenizer@3.0.4)
      '@csstools/css-tokenizer': 3.0.4
      '@csstools/postcss-progressive-custom-properties': 4.2.1(postcss@8.5.6)
      '@csstools/utilities': 2.0.0(postcss@8.5.6)
      postcss: 8.5.6

  '@csstools/postcss-hwb-function@4.0.12(postcss@8.5.6)':
    dependencies:
      '@csstools/css-color-parser': 3.1.0(@csstools/css-parser-algorithms@3.0.5(@csstools/css-tokenizer@3.0.4))(@csstools/css-tokenizer@3.0.4)
      '@csstools/css-parser-algorithms': 3.0.5(@csstools/css-tokenizer@3.0.4)
      '@csstools/css-tokenizer': 3.0.4
      '@csstools/postcss-progressive-custom-properties': 4.2.1(postcss@8.5.6)
      '@csstools/utilities': 2.0.0(postcss@8.5.6)
      postcss: 8.5.6

  '@csstools/postcss-ic-unit@4.0.4(postcss@8.5.6)':
    dependencies:
      '@csstools/postcss-progressive-custom-properties': 4.2.1(postcss@8.5.6)
      '@csstools/utilities': 2.0.0(postcss@8.5.6)
      postcss: 8.5.6
      postcss-value-parser: 4.2.0

  '@csstools/postcss-initial@2.0.1(postcss@8.5.6)':
    dependencies:
      postcss: 8.5.6

  '@csstools/postcss-is-pseudo-class@5.0.3(postcss@8.5.6)':
    dependencies:
      '@csstools/selector-specificity': 5.0.0(postcss-selector-parser@7.1.0)
      postcss: 8.5.6
      postcss-selector-parser: 7.1.0

  '@csstools/postcss-light-dark-function@2.0.11(postcss@8.5.6)':
    dependencies:
      '@csstools/css-parser-algorithms': 3.0.5(@csstools/css-tokenizer@3.0.4)
      '@csstools/css-tokenizer': 3.0.4
      '@csstools/postcss-progressive-custom-properties': 4.2.1(postcss@8.5.6)
      '@csstools/utilities': 2.0.0(postcss@8.5.6)
      postcss: 8.5.6

  '@csstools/postcss-logical-float-and-clear@3.0.0(postcss@8.5.6)':
    dependencies:
      postcss: 8.5.6

  '@csstools/postcss-logical-overflow@2.0.0(postcss@8.5.6)':
    dependencies:
      postcss: 8.5.6

  '@csstools/postcss-logical-overscroll-behavior@2.0.0(postcss@8.5.6)':
    dependencies:
      postcss: 8.5.6

  '@csstools/postcss-logical-resize@3.0.0(postcss@8.5.6)':
    dependencies:
      postcss: 8.5.6
      postcss-value-parser: 4.2.0

  '@csstools/postcss-logical-viewport-units@3.0.4(postcss@8.5.6)':
    dependencies:
      '@csstools/css-tokenizer': 3.0.4
      '@csstools/utilities': 2.0.0(postcss@8.5.6)
      postcss: 8.5.6

  '@csstools/postcss-media-minmax@2.0.9(postcss@8.5.6)':
    dependencies:
      '@csstools/css-calc': 2.1.4(@csstools/css-parser-algorithms@3.0.5(@csstools/css-tokenizer@3.0.4))(@csstools/css-tokenizer@3.0.4)
      '@csstools/css-parser-algorithms': 3.0.5(@csstools/css-tokenizer@3.0.4)
      '@csstools/css-tokenizer': 3.0.4
      '@csstools/media-query-list-parser': 4.0.3(@csstools/css-parser-algorithms@3.0.5(@csstools/css-tokenizer@3.0.4))(@csstools/css-tokenizer@3.0.4)
      postcss: 8.5.6

  '@csstools/postcss-media-queries-aspect-ratio-number-values@3.0.5(postcss@8.5.6)':
    dependencies:
      '@csstools/css-parser-algorithms': 3.0.5(@csstools/css-tokenizer@3.0.4)
      '@csstools/css-tokenizer': 3.0.4
      '@csstools/media-query-list-parser': 4.0.3(@csstools/css-parser-algorithms@3.0.5(@csstools/css-tokenizer@3.0.4))(@csstools/css-tokenizer@3.0.4)
      postcss: 8.5.6

  '@csstools/postcss-nested-calc@4.0.0(postcss@8.5.6)':
    dependencies:
      '@csstools/utilities': 2.0.0(postcss@8.5.6)
      postcss: 8.5.6
      postcss-value-parser: 4.2.0

  '@csstools/postcss-normalize-display-values@4.0.0(postcss@8.5.6)':
    dependencies:
      postcss: 8.5.6
      postcss-value-parser: 4.2.0

  '@csstools/postcss-oklab-function@4.0.12(postcss@8.5.6)':
    dependencies:
      '@csstools/css-color-parser': 3.1.0(@csstools/css-parser-algorithms@3.0.5(@csstools/css-tokenizer@3.0.4))(@csstools/css-tokenizer@3.0.4)
      '@csstools/css-parser-algorithms': 3.0.5(@csstools/css-tokenizer@3.0.4)
      '@csstools/css-tokenizer': 3.0.4
      '@csstools/postcss-progressive-custom-properties': 4.2.1(postcss@8.5.6)
      '@csstools/utilities': 2.0.0(postcss@8.5.6)
      postcss: 8.5.6

  '@csstools/postcss-progressive-custom-properties@4.2.1(postcss@8.5.6)':
    dependencies:
      postcss: 8.5.6
      postcss-value-parser: 4.2.0

  '@csstools/postcss-random-function@2.0.1(postcss@8.5.6)':
    dependencies:
      '@csstools/css-calc': 2.1.4(@csstools/css-parser-algorithms@3.0.5(@csstools/css-tokenizer@3.0.4))(@csstools/css-tokenizer@3.0.4)
      '@csstools/css-parser-algorithms': 3.0.5(@csstools/css-tokenizer@3.0.4)
      '@csstools/css-tokenizer': 3.0.4
      postcss: 8.5.6

  '@csstools/postcss-relative-color-syntax@3.0.12(postcss@8.5.6)':
    dependencies:
      '@csstools/css-color-parser': 3.1.0(@csstools/css-parser-algorithms@3.0.5(@csstools/css-tokenizer@3.0.4))(@csstools/css-tokenizer@3.0.4)
      '@csstools/css-parser-algorithms': 3.0.5(@csstools/css-tokenizer@3.0.4)
      '@csstools/css-tokenizer': 3.0.4
      '@csstools/postcss-progressive-custom-properties': 4.2.1(postcss@8.5.6)
      '@csstools/utilities': 2.0.0(postcss@8.5.6)
      postcss: 8.5.6

  '@csstools/postcss-scope-pseudo-class@4.0.1(postcss@8.5.6)':
    dependencies:
      postcss: 8.5.6
      postcss-selector-parser: 7.1.0

  '@csstools/postcss-sign-functions@1.1.4(postcss@8.5.6)':
    dependencies:
      '@csstools/css-calc': 2.1.4(@csstools/css-parser-algorithms@3.0.5(@csstools/css-tokenizer@3.0.4))(@csstools/css-tokenizer@3.0.4)
      '@csstools/css-parser-algorithms': 3.0.5(@csstools/css-tokenizer@3.0.4)
      '@csstools/css-tokenizer': 3.0.4
      postcss: 8.5.6

  '@csstools/postcss-stepped-value-functions@4.0.9(postcss@8.5.6)':
    dependencies:
      '@csstools/css-calc': 2.1.4(@csstools/css-parser-algorithms@3.0.5(@csstools/css-tokenizer@3.0.4))(@csstools/css-tokenizer@3.0.4)
      '@csstools/css-parser-algorithms': 3.0.5(@csstools/css-tokenizer@3.0.4)
      '@csstools/css-tokenizer': 3.0.4
      postcss: 8.5.6

  '@csstools/postcss-text-decoration-shorthand@4.0.3(postcss@8.5.6)':
    dependencies:
      '@csstools/color-helpers': 5.1.0
      postcss: 8.5.6
      postcss-value-parser: 4.2.0

  '@csstools/postcss-trigonometric-functions@4.0.9(postcss@8.5.6)':
    dependencies:
      '@csstools/css-calc': 2.1.4(@csstools/css-parser-algorithms@3.0.5(@csstools/css-tokenizer@3.0.4))(@csstools/css-tokenizer@3.0.4)
      '@csstools/css-parser-algorithms': 3.0.5(@csstools/css-tokenizer@3.0.4)
      '@csstools/css-tokenizer': 3.0.4
      postcss: 8.5.6

  '@csstools/postcss-unset-value@4.0.0(postcss@8.5.6)':
    dependencies:
      postcss: 8.5.6

  '@csstools/selector-resolve-nested@3.1.0(postcss-selector-parser@7.1.0)':
    dependencies:
      postcss-selector-parser: 7.1.0

  '@csstools/selector-specificity@5.0.0(postcss-selector-parser@7.1.0)':
    dependencies:
      postcss-selector-parser: 7.1.0

  '@csstools/utilities@2.0.0(postcss@8.5.6)':
    dependencies:
      postcss: 8.5.6

  '@date-fns/tz@1.4.1': {}

  '@emnapi/core@1.5.0':
    dependencies:
      '@emnapi/wasi-threads': 1.1.0
      tslib: 2.8.1
    optional: true

  '@emnapi/runtime@1.5.0':
    dependencies:
      tslib: 2.8.1
    optional: true

  '@emnapi/wasi-threads@1.1.0':
    dependencies:
      tslib: 2.8.1
    optional: true

  '@eslint-community/eslint-utils@4.9.0(eslint@9.36.0(jiti@2.6.1))':
    dependencies:
      eslint: 9.36.0(jiti@2.6.1)
      eslint-visitor-keys: 3.4.3

  '@eslint-community/regexpp@4.12.1': {}

  '@eslint/config-array@0.21.0':
    dependencies:
      '@eslint/object-schema': 2.1.6
      debug: 4.4.3
      minimatch: 3.1.2
    transitivePeerDependencies:
      - supports-color

  '@eslint/config-helpers@0.3.1': {}

  '@eslint/core@0.15.2':
    dependencies:
      '@types/json-schema': 7.0.15

  '@eslint/eslintrc@3.3.1':
    dependencies:
      ajv: 6.12.6
      debug: 4.4.3
      espree: 10.4.0
      globals: 14.0.0
      ignore: 5.3.2
      import-fresh: 3.3.1
      js-yaml: 4.1.0
      minimatch: 3.1.2
      strip-json-comments: 3.1.1
    transitivePeerDependencies:
      - supports-color

  '@eslint/js@9.36.0': {}

  '@eslint/object-schema@2.1.6': {}

  '@eslint/plugin-kit@0.3.5':
    dependencies:
      '@eslint/core': 0.15.2
      levn: 0.4.1

  '@floating-ui/core@1.7.3':
    dependencies:
      '@floating-ui/utils': 0.2.10

  '@floating-ui/dom@1.7.4':
    dependencies:
      '@floating-ui/core': 1.7.3
      '@floating-ui/utils': 0.2.10

  '@floating-ui/react-dom@2.1.6(react-dom@19.2.0(react@19.2.0))(react@19.2.0)':
    dependencies:
      '@floating-ui/dom': 1.7.4
      react: 19.2.0
      react-dom: 19.2.0(react@19.2.0)

  '@floating-ui/utils@0.2.10': {}

  '@hello-pangea/dnd@18.0.1(@types/react@19.2.0)(react-dom@19.2.0(react@19.2.0))(react@19.2.0)':
    dependencies:
      '@babel/runtime': 7.28.4
      css-box-model: 1.2.1
      raf-schd: 4.0.3
      react: 19.2.0
      react-dom: 19.2.0(react@19.2.0)
      react-redux: 9.2.0(@types/react@19.2.0)(react@19.2.0)(redux@5.0.1)
      redux: 5.0.1
    transitivePeerDependencies:
      - '@types/react'

  '@hookform/resolvers@5.2.2(react-hook-form@7.63.0(react@19.2.0))':
    dependencies:
      '@standard-schema/utils': 0.3.0
      react-hook-form: 7.63.0(react@19.2.0)

  '@humanfs/core@0.19.1': {}

  '@humanfs/node@0.16.7':
    dependencies:
      '@humanfs/core': 0.19.1
      '@humanwhocodes/retry': 0.4.3

  '@humanwhocodes/module-importer@1.0.1': {}

  '@humanwhocodes/retry@0.4.3': {}

  '@img/colour@1.0.0':
    optional: true

  '@img/sharp-darwin-arm64@0.34.4':
    optionalDependencies:
      '@img/sharp-libvips-darwin-arm64': 1.2.3
    optional: true

  '@img/sharp-darwin-x64@0.34.4':
    optionalDependencies:
      '@img/sharp-libvips-darwin-x64': 1.2.3
    optional: true

  '@img/sharp-libvips-darwin-arm64@1.2.3':
    optional: true

  '@img/sharp-libvips-darwin-x64@1.2.3':
    optional: true

  '@img/sharp-libvips-linux-arm64@1.2.3':
    optional: true

  '@img/sharp-libvips-linux-arm@1.2.3':
    optional: true

  '@img/sharp-libvips-linux-ppc64@1.2.3':
    optional: true

  '@img/sharp-libvips-linux-s390x@1.2.3':
    optional: true

  '@img/sharp-libvips-linux-x64@1.2.3':
    optional: true

  '@img/sharp-libvips-linuxmusl-arm64@1.2.3':
    optional: true

  '@img/sharp-libvips-linuxmusl-x64@1.2.3':
    optional: true

  '@img/sharp-linux-arm64@0.34.4':
    optionalDependencies:
      '@img/sharp-libvips-linux-arm64': 1.2.3
    optional: true

  '@img/sharp-linux-arm@0.34.4':
    optionalDependencies:
      '@img/sharp-libvips-linux-arm': 1.2.3
    optional: true

  '@img/sharp-linux-ppc64@0.34.4':
    optionalDependencies:
      '@img/sharp-libvips-linux-ppc64': 1.2.3
    optional: true

  '@img/sharp-linux-s390x@0.34.4':
    optionalDependencies:
      '@img/sharp-libvips-linux-s390x': 1.2.3
    optional: true

  '@img/sharp-linux-x64@0.34.4':
    optionalDependencies:
      '@img/sharp-libvips-linux-x64': 1.2.3
    optional: true

  '@img/sharp-linuxmusl-arm64@0.34.4':
    optionalDependencies:
      '@img/sharp-libvips-linuxmusl-arm64': 1.2.3
    optional: true

  '@img/sharp-linuxmusl-x64@0.34.4':
    optionalDependencies:
      '@img/sharp-libvips-linuxmusl-x64': 1.2.3
    optional: true

  '@img/sharp-wasm32@0.34.4':
    dependencies:
      '@emnapi/runtime': 1.5.0
    optional: true

  '@img/sharp-win32-arm64@0.34.4':
    optional: true

  '@img/sharp-win32-ia32@0.34.4':
    optional: true

  '@img/sharp-win32-x64@0.34.4':
    optional: true

  '@isaacs/fs-minipass@4.0.1':
    dependencies:
      minipass: 7.1.2

  '@jridgewell/gen-mapping@0.3.13':
    dependencies:
      '@jridgewell/sourcemap-codec': 1.5.5
      '@jridgewell/trace-mapping': 0.3.31

  '@jridgewell/remapping@2.3.5':
    dependencies:
      '@jridgewell/gen-mapping': 0.3.13
      '@jridgewell/trace-mapping': 0.3.31

  '@jridgewell/resolve-uri@3.1.2': {}

  '@jridgewell/sourcemap-codec@1.5.5': {}

  '@jridgewell/trace-mapping@0.3.31':
    dependencies:
      '@jridgewell/resolve-uri': 3.1.2
      '@jridgewell/sourcemap-codec': 1.5.5

  '@napi-rs/wasm-runtime@0.2.12':
    dependencies:
      '@emnapi/core': 1.5.0
      '@emnapi/runtime': 1.5.0
      '@tybys/wasm-util': 0.10.1
    optional: true

  '@next/env@15.5.4': {}

  '@next/eslint-plugin-next@15.5.4':
    dependencies:
      fast-glob: 3.3.1

  '@next/swc-darwin-arm64@15.5.4':
    optional: true

  '@next/swc-darwin-x64@15.5.4':
    optional: true

  '@next/swc-linux-arm64-gnu@15.5.4':
    optional: true

  '@next/swc-linux-arm64-musl@15.5.4':
    optional: true

  '@next/swc-linux-x64-gnu@15.5.4':
    optional: true

  '@next/swc-linux-x64-musl@15.5.4':
    optional: true

  '@next/swc-win32-arm64-msvc@15.5.4':
    optional: true

  '@next/swc-win32-x64-msvc@15.5.4':
    optional: true

  '@nodelib/fs.scandir@2.1.5':
    dependencies:
      '@nodelib/fs.stat': 2.0.5
      run-parallel: 1.2.0

  '@nodelib/fs.stat@2.0.5': {}

  '@nodelib/fs.walk@1.2.8':
    dependencies:
      '@nodelib/fs.scandir': 2.1.5
      fastq: 1.19.1

  '@nolyfill/is-core-module@1.0.39': {}

  '@panva/hkdf@1.2.1': {}

  '@prisma/client@6.16.3(prisma@6.16.3(typescript@5.9.3))(typescript@5.9.3)':
    optionalDependencies:
      prisma: 6.16.3(typescript@5.9.3)
      typescript: 5.9.3

  '@prisma/config@6.16.3':
    dependencies:
      c12: 3.1.0
      deepmerge-ts: 7.1.5
      effect: 3.16.12
      empathic: 2.0.0
    transitivePeerDependencies:
      - magicast

  '@prisma/debug@6.16.3': {}

  '@prisma/engines-version@6.16.1-1.bb420e667c1820a8c05a38023385f6cc7ef8e83a': {}

  '@prisma/engines@6.16.3':
    dependencies:
      '@prisma/debug': 6.16.3
      '@prisma/engines-version': 6.16.1-1.bb420e667c1820a8c05a38023385f6cc7ef8e83a
      '@prisma/fetch-engine': 6.16.3
      '@prisma/get-platform': 6.16.3

  '@prisma/fetch-engine@6.16.3':
    dependencies:
      '@prisma/debug': 6.16.3
      '@prisma/engines-version': 6.16.1-1.bb420e667c1820a8c05a38023385f6cc7ef8e83a
      '@prisma/get-platform': 6.16.3

  '@prisma/get-platform@6.16.3':
    dependencies:
      '@prisma/debug': 6.16.3

  '@radix-ui/number@1.1.1': {}

  '@radix-ui/primitive@1.1.3': {}

  '@radix-ui/react-accessible-icon@1.1.7(@types/react-dom@19.2.0(@types/react@19.2.0))(@types/react@19.2.0)(react-dom@19.2.0(react@19.2.0))(react@19.2.0)':
    dependencies:
      '@radix-ui/react-visually-hidden': 1.2.3(@types/react-dom@19.2.0(@types/react@19.2.0))(@types/react@19.2.0)(react-dom@19.2.0(react@19.2.0))(react@19.2.0)
      react: 19.2.0
      react-dom: 19.2.0(react@19.2.0)
    optionalDependencies:
      '@types/react': 19.2.0
      '@types/react-dom': 19.2.0(@types/react@19.2.0)

  '@radix-ui/react-accordion@1.2.12(@types/react-dom@19.2.0(@types/react@19.2.0))(@types/react@19.2.0)(react-dom@19.2.0(react@19.2.0))(react@19.2.0)':
    dependencies:
      '@radix-ui/primitive': 1.1.3
      '@radix-ui/react-collapsible': 1.1.12(@types/react-dom@19.2.0(@types/react@19.2.0))(@types/react@19.2.0)(react-dom@19.2.0(react@19.2.0))(react@19.2.0)
      '@radix-ui/react-collection': 1.1.7(@types/react-dom@19.2.0(@types/react@19.2.0))(@types/react@19.2.0)(react-dom@19.2.0(react@19.2.0))(react@19.2.0)
      '@radix-ui/react-compose-refs': 1.1.2(@types/react@19.2.0)(react@19.2.0)
      '@radix-ui/react-context': 1.1.2(@types/react@19.2.0)(react@19.2.0)
      '@radix-ui/react-direction': 1.1.1(@types/react@19.2.0)(react@19.2.0)
      '@radix-ui/react-id': 1.1.1(@types/react@19.2.0)(react@19.2.0)
      '@radix-ui/react-primitive': 2.1.3(@types/react-dom@19.2.0(@types/react@19.2.0))(@types/react@19.2.0)(react-dom@19.2.0(react@19.2.0))(react@19.2.0)
      '@radix-ui/react-use-controllable-state': 1.2.2(@types/react@19.2.0)(react@19.2.0)
      react: 19.2.0
      react-dom: 19.2.0(react@19.2.0)
    optionalDependencies:
      '@types/react': 19.2.0
      '@types/react-dom': 19.2.0(@types/react@19.2.0)

  '@radix-ui/react-alert-dialog@1.1.15(@types/react-dom@19.2.0(@types/react@19.2.0))(@types/react@19.2.0)(react-dom@19.2.0(react@19.2.0))(react@19.2.0)':
    dependencies:
      '@radix-ui/primitive': 1.1.3
      '@radix-ui/react-compose-refs': 1.1.2(@types/react@19.2.0)(react@19.2.0)
      '@radix-ui/react-context': 1.1.2(@types/react@19.2.0)(react@19.2.0)
      '@radix-ui/react-dialog': 1.1.15(@types/react-dom@19.2.0(@types/react@19.2.0))(@types/react@19.2.0)(react-dom@19.2.0(react@19.2.0))(react@19.2.0)
      '@radix-ui/react-primitive': 2.1.3(@types/react-dom@19.2.0(@types/react@19.2.0))(@types/react@19.2.0)(react-dom@19.2.0(react@19.2.0))(react@19.2.0)
      '@radix-ui/react-slot': 1.2.3(@types/react@19.2.0)(react@19.2.0)
      react: 19.2.0
      react-dom: 19.2.0(react@19.2.0)
    optionalDependencies:
      '@types/react': 19.2.0
      '@types/react-dom': 19.2.0(@types/react@19.2.0)

  '@radix-ui/react-arrow@1.1.7(@types/react-dom@19.2.0(@types/react@19.2.0))(@types/react@19.2.0)(react-dom@19.2.0(react@19.2.0))(react@19.2.0)':
    dependencies:
      '@radix-ui/react-primitive': 2.1.3(@types/react-dom@19.2.0(@types/react@19.2.0))(@types/react@19.2.0)(react-dom@19.2.0(react@19.2.0))(react@19.2.0)
      react: 19.2.0
      react-dom: 19.2.0(react@19.2.0)
    optionalDependencies:
      '@types/react': 19.2.0
      '@types/react-dom': 19.2.0(@types/react@19.2.0)

  '@radix-ui/react-aspect-ratio@1.1.7(@types/react-dom@19.2.0(@types/react@19.2.0))(@types/react@19.2.0)(react-dom@19.2.0(react@19.2.0))(react@19.2.0)':
    dependencies:
      '@radix-ui/react-primitive': 2.1.3(@types/react-dom@19.2.0(@types/react@19.2.0))(@types/react@19.2.0)(react-dom@19.2.0(react@19.2.0))(react@19.2.0)
      react: 19.2.0
      react-dom: 19.2.0(react@19.2.0)
    optionalDependencies:
      '@types/react': 19.2.0
      '@types/react-dom': 19.2.0(@types/react@19.2.0)

  '@radix-ui/react-avatar@1.1.10(@types/react-dom@19.2.0(@types/react@19.2.0))(@types/react@19.2.0)(react-dom@19.2.0(react@19.2.0))(react@19.2.0)':
    dependencies:
      '@radix-ui/react-context': 1.1.2(@types/react@19.2.0)(react@19.2.0)
      '@radix-ui/react-primitive': 2.1.3(@types/react-dom@19.2.0(@types/react@19.2.0))(@types/react@19.2.0)(react-dom@19.2.0(react@19.2.0))(react@19.2.0)
      '@radix-ui/react-use-callback-ref': 1.1.1(@types/react@19.2.0)(react@19.2.0)
      '@radix-ui/react-use-is-hydrated': 0.1.0(@types/react@19.2.0)(react@19.2.0)
      '@radix-ui/react-use-layout-effect': 1.1.1(@types/react@19.2.0)(react@19.2.0)
      react: 19.2.0
      react-dom: 19.2.0(react@19.2.0)
    optionalDependencies:
      '@types/react': 19.2.0
      '@types/react-dom': 19.2.0(@types/react@19.2.0)

  '@radix-ui/react-checkbox@1.3.3(@types/react-dom@19.2.0(@types/react@19.2.0))(@types/react@19.2.0)(react-dom@19.2.0(react@19.2.0))(react@19.2.0)':
    dependencies:
      '@radix-ui/primitive': 1.1.3
      '@radix-ui/react-compose-refs': 1.1.2(@types/react@19.2.0)(react@19.2.0)
      '@radix-ui/react-context': 1.1.2(@types/react@19.2.0)(react@19.2.0)
      '@radix-ui/react-presence': 1.1.5(@types/react-dom@19.2.0(@types/react@19.2.0))(@types/react@19.2.0)(react-dom@19.2.0(react@19.2.0))(react@19.2.0)
      '@radix-ui/react-primitive': 2.1.3(@types/react-dom@19.2.0(@types/react@19.2.0))(@types/react@19.2.0)(react-dom@19.2.0(react@19.2.0))(react@19.2.0)
      '@radix-ui/react-use-controllable-state': 1.2.2(@types/react@19.2.0)(react@19.2.0)
      '@radix-ui/react-use-previous': 1.1.1(@types/react@19.2.0)(react@19.2.0)
      '@radix-ui/react-use-size': 1.1.1(@types/react@19.2.0)(react@19.2.0)
      react: 19.2.0
      react-dom: 19.2.0(react@19.2.0)
    optionalDependencies:
      '@types/react': 19.2.0
      '@types/react-dom': 19.2.0(@types/react@19.2.0)

  '@radix-ui/react-collapsible@1.1.12(@types/react-dom@19.2.0(@types/react@19.2.0))(@types/react@19.2.0)(react-dom@19.2.0(react@19.2.0))(react@19.2.0)':
    dependencies:
      '@radix-ui/primitive': 1.1.3
      '@radix-ui/react-compose-refs': 1.1.2(@types/react@19.2.0)(react@19.2.0)
      '@radix-ui/react-context': 1.1.2(@types/react@19.2.0)(react@19.2.0)
      '@radix-ui/react-id': 1.1.1(@types/react@19.2.0)(react@19.2.0)
      '@radix-ui/react-presence': 1.1.5(@types/react-dom@19.2.0(@types/react@19.2.0))(@types/react@19.2.0)(react-dom@19.2.0(react@19.2.0))(react@19.2.0)
      '@radix-ui/react-primitive': 2.1.3(@types/react-dom@19.2.0(@types/react@19.2.0))(@types/react@19.2.0)(react-dom@19.2.0(react@19.2.0))(react@19.2.0)
      '@radix-ui/react-use-controllable-state': 1.2.2(@types/react@19.2.0)(react@19.2.0)
      '@radix-ui/react-use-layout-effect': 1.1.1(@types/react@19.2.0)(react@19.2.0)
      react: 19.2.0
      react-dom: 19.2.0(react@19.2.0)
    optionalDependencies:
      '@types/react': 19.2.0
      '@types/react-dom': 19.2.0(@types/react@19.2.0)

  '@radix-ui/react-collection@1.1.7(@types/react-dom@19.2.0(@types/react@19.2.0))(@types/react@19.2.0)(react-dom@19.2.0(react@19.2.0))(react@19.2.0)':
    dependencies:
      '@radix-ui/react-compose-refs': 1.1.2(@types/react@19.2.0)(react@19.2.0)
      '@radix-ui/react-context': 1.1.2(@types/react@19.2.0)(react@19.2.0)
      '@radix-ui/react-primitive': 2.1.3(@types/react-dom@19.2.0(@types/react@19.2.0))(@types/react@19.2.0)(react-dom@19.2.0(react@19.2.0))(react@19.2.0)
      '@radix-ui/react-slot': 1.2.3(@types/react@19.2.0)(react@19.2.0)
      react: 19.2.0
      react-dom: 19.2.0(react@19.2.0)
    optionalDependencies:
      '@types/react': 19.2.0
      '@types/react-dom': 19.2.0(@types/react@19.2.0)

  '@radix-ui/react-compose-refs@1.1.2(@types/react@19.2.0)(react@19.2.0)':
    dependencies:
      react: 19.2.0
    optionalDependencies:
      '@types/react': 19.2.0

  '@radix-ui/react-context-menu@2.2.16(@types/react-dom@19.2.0(@types/react@19.2.0))(@types/react@19.2.0)(react-dom@19.2.0(react@19.2.0))(react@19.2.0)':
    dependencies:
      '@radix-ui/primitive': 1.1.3
      '@radix-ui/react-context': 1.1.2(@types/react@19.2.0)(react@19.2.0)
      '@radix-ui/react-menu': 2.1.16(@types/react-dom@19.2.0(@types/react@19.2.0))(@types/react@19.2.0)(react-dom@19.2.0(react@19.2.0))(react@19.2.0)
      '@radix-ui/react-primitive': 2.1.3(@types/react-dom@19.2.0(@types/react@19.2.0))(@types/react@19.2.0)(react-dom@19.2.0(react@19.2.0))(react@19.2.0)
      '@radix-ui/react-use-callback-ref': 1.1.1(@types/react@19.2.0)(react@19.2.0)
      '@radix-ui/react-use-controllable-state': 1.2.2(@types/react@19.2.0)(react@19.2.0)
      react: 19.2.0
      react-dom: 19.2.0(react@19.2.0)
    optionalDependencies:
      '@types/react': 19.2.0
      '@types/react-dom': 19.2.0(@types/react@19.2.0)

  '@radix-ui/react-context@1.1.2(@types/react@19.2.0)(react@19.2.0)':
    dependencies:
      react: 19.2.0
    optionalDependencies:
      '@types/react': 19.2.0

  '@radix-ui/react-dialog@1.1.15(@types/react-dom@19.2.0(@types/react@19.2.0))(@types/react@19.2.0)(react-dom@19.2.0(react@19.2.0))(react@19.2.0)':
    dependencies:
      '@radix-ui/primitive': 1.1.3
      '@radix-ui/react-compose-refs': 1.1.2(@types/react@19.2.0)(react@19.2.0)
      '@radix-ui/react-context': 1.1.2(@types/react@19.2.0)(react@19.2.0)
      '@radix-ui/react-dismissable-layer': 1.1.11(@types/react-dom@19.2.0(@types/react@19.2.0))(@types/react@19.2.0)(react-dom@19.2.0(react@19.2.0))(react@19.2.0)
      '@radix-ui/react-focus-guards': 1.1.3(@types/react@19.2.0)(react@19.2.0)
      '@radix-ui/react-focus-scope': 1.1.7(@types/react-dom@19.2.0(@types/react@19.2.0))(@types/react@19.2.0)(react-dom@19.2.0(react@19.2.0))(react@19.2.0)
      '@radix-ui/react-id': 1.1.1(@types/react@19.2.0)(react@19.2.0)
      '@radix-ui/react-portal': 1.1.9(@types/react-dom@19.2.0(@types/react@19.2.0))(@types/react@19.2.0)(react-dom@19.2.0(react@19.2.0))(react@19.2.0)
      '@radix-ui/react-presence': 1.1.5(@types/react-dom@19.2.0(@types/react@19.2.0))(@types/react@19.2.0)(react-dom@19.2.0(react@19.2.0))(react@19.2.0)
      '@radix-ui/react-primitive': 2.1.3(@types/react-dom@19.2.0(@types/react@19.2.0))(@types/react@19.2.0)(react-dom@19.2.0(react@19.2.0))(react@19.2.0)
      '@radix-ui/react-slot': 1.2.3(@types/react@19.2.0)(react@19.2.0)
      '@radix-ui/react-use-controllable-state': 1.2.2(@types/react@19.2.0)(react@19.2.0)
      aria-hidden: 1.2.6
      react: 19.2.0
      react-dom: 19.2.0(react@19.2.0)
      react-remove-scroll: 2.7.1(@types/react@19.2.0)(react@19.2.0)
    optionalDependencies:
      '@types/react': 19.2.0
      '@types/react-dom': 19.2.0(@types/react@19.2.0)

  '@radix-ui/react-direction@1.1.1(@types/react@19.2.0)(react@19.2.0)':
    dependencies:
      react: 19.2.0
    optionalDependencies:
      '@types/react': 19.2.0

  '@radix-ui/react-dismissable-layer@1.1.11(@types/react-dom@19.2.0(@types/react@19.2.0))(@types/react@19.2.0)(react-dom@19.2.0(react@19.2.0))(react@19.2.0)':
    dependencies:
      '@radix-ui/primitive': 1.1.3
      '@radix-ui/react-compose-refs': 1.1.2(@types/react@19.2.0)(react@19.2.0)
      '@radix-ui/react-primitive': 2.1.3(@types/react-dom@19.2.0(@types/react@19.2.0))(@types/react@19.2.0)(react-dom@19.2.0(react@19.2.0))(react@19.2.0)
      '@radix-ui/react-use-callback-ref': 1.1.1(@types/react@19.2.0)(react@19.2.0)
      '@radix-ui/react-use-escape-keydown': 1.1.1(@types/react@19.2.0)(react@19.2.0)
      react: 19.2.0
      react-dom: 19.2.0(react@19.2.0)
    optionalDependencies:
      '@types/react': 19.2.0
      '@types/react-dom': 19.2.0(@types/react@19.2.0)

  '@radix-ui/react-dropdown-menu@2.1.16(@types/react-dom@19.2.0(@types/react@19.2.0))(@types/react@19.2.0)(react-dom@19.2.0(react@19.2.0))(react@19.2.0)':
    dependencies:
      '@radix-ui/primitive': 1.1.3
      '@radix-ui/react-compose-refs': 1.1.2(@types/react@19.2.0)(react@19.2.0)
      '@radix-ui/react-context': 1.1.2(@types/react@19.2.0)(react@19.2.0)
      '@radix-ui/react-id': 1.1.1(@types/react@19.2.0)(react@19.2.0)
      '@radix-ui/react-menu': 2.1.16(@types/react-dom@19.2.0(@types/react@19.2.0))(@types/react@19.2.0)(react-dom@19.2.0(react@19.2.0))(react@19.2.0)
      '@radix-ui/react-primitive': 2.1.3(@types/react-dom@19.2.0(@types/react@19.2.0))(@types/react@19.2.0)(react-dom@19.2.0(react@19.2.0))(react@19.2.0)
      '@radix-ui/react-use-controllable-state': 1.2.2(@types/react@19.2.0)(react@19.2.0)
      react: 19.2.0
      react-dom: 19.2.0(react@19.2.0)
    optionalDependencies:
      '@types/react': 19.2.0
      '@types/react-dom': 19.2.0(@types/react@19.2.0)

  '@radix-ui/react-focus-guards@1.1.3(@types/react@19.2.0)(react@19.2.0)':
    dependencies:
      react: 19.2.0
    optionalDependencies:
      '@types/react': 19.2.0

  '@radix-ui/react-focus-scope@1.1.7(@types/react-dom@19.2.0(@types/react@19.2.0))(@types/react@19.2.0)(react-dom@19.2.0(react@19.2.0))(react@19.2.0)':
    dependencies:
      '@radix-ui/react-compose-refs': 1.1.2(@types/react@19.2.0)(react@19.2.0)
      '@radix-ui/react-primitive': 2.1.3(@types/react-dom@19.2.0(@types/react@19.2.0))(@types/react@19.2.0)(react-dom@19.2.0(react@19.2.0))(react@19.2.0)
      '@radix-ui/react-use-callback-ref': 1.1.1(@types/react@19.2.0)(react@19.2.0)
      react: 19.2.0
      react-dom: 19.2.0(react@19.2.0)
    optionalDependencies:
      '@types/react': 19.2.0
      '@types/react-dom': 19.2.0(@types/react@19.2.0)

  '@radix-ui/react-form@0.1.8(@types/react-dom@19.2.0(@types/react@19.2.0))(@types/react@19.2.0)(react-dom@19.2.0(react@19.2.0))(react@19.2.0)':
    dependencies:
      '@radix-ui/primitive': 1.1.3
      '@radix-ui/react-compose-refs': 1.1.2(@types/react@19.2.0)(react@19.2.0)
      '@radix-ui/react-context': 1.1.2(@types/react@19.2.0)(react@19.2.0)
      '@radix-ui/react-id': 1.1.1(@types/react@19.2.0)(react@19.2.0)
      '@radix-ui/react-label': 2.1.7(@types/react-dom@19.2.0(@types/react@19.2.0))(@types/react@19.2.0)(react-dom@19.2.0(react@19.2.0))(react@19.2.0)
      '@radix-ui/react-primitive': 2.1.3(@types/react-dom@19.2.0(@types/react@19.2.0))(@types/react@19.2.0)(react-dom@19.2.0(react@19.2.0))(react@19.2.0)
      react: 19.2.0
      react-dom: 19.2.0(react@19.2.0)
    optionalDependencies:
      '@types/react': 19.2.0
      '@types/react-dom': 19.2.0(@types/react@19.2.0)

  '@radix-ui/react-hover-card@1.1.15(@types/react-dom@19.2.0(@types/react@19.2.0))(@types/react@19.2.0)(react-dom@19.2.0(react@19.2.0))(react@19.2.0)':
    dependencies:
      '@radix-ui/primitive': 1.1.3
      '@radix-ui/react-compose-refs': 1.1.2(@types/react@19.2.0)(react@19.2.0)
      '@radix-ui/react-context': 1.1.2(@types/react@19.2.0)(react@19.2.0)
      '@radix-ui/react-dismissable-layer': 1.1.11(@types/react-dom@19.2.0(@types/react@19.2.0))(@types/react@19.2.0)(react-dom@19.2.0(react@19.2.0))(react@19.2.0)
      '@radix-ui/react-popper': 1.2.8(@types/react-dom@19.2.0(@types/react@19.2.0))(@types/react@19.2.0)(react-dom@19.2.0(react@19.2.0))(react@19.2.0)
      '@radix-ui/react-portal': 1.1.9(@types/react-dom@19.2.0(@types/react@19.2.0))(@types/react@19.2.0)(react-dom@19.2.0(react@19.2.0))(react@19.2.0)
      '@radix-ui/react-presence': 1.1.5(@types/react-dom@19.2.0(@types/react@19.2.0))(@types/react@19.2.0)(react-dom@19.2.0(react@19.2.0))(react@19.2.0)
      '@radix-ui/react-primitive': 2.1.3(@types/react-dom@19.2.0(@types/react@19.2.0))(@types/react@19.2.0)(react-dom@19.2.0(react@19.2.0))(react@19.2.0)
      '@radix-ui/react-use-controllable-state': 1.2.2(@types/react@19.2.0)(react@19.2.0)
      react: 19.2.0
      react-dom: 19.2.0(react@19.2.0)
    optionalDependencies:
      '@types/react': 19.2.0
      '@types/react-dom': 19.2.0(@types/react@19.2.0)

  '@radix-ui/react-id@1.1.1(@types/react@19.2.0)(react@19.2.0)':
    dependencies:
      '@radix-ui/react-use-layout-effect': 1.1.1(@types/react@19.2.0)(react@19.2.0)
      react: 19.2.0
    optionalDependencies:
      '@types/react': 19.2.0

  '@radix-ui/react-label@2.1.7(@types/react-dom@19.2.0(@types/react@19.2.0))(@types/react@19.2.0)(react-dom@19.2.0(react@19.2.0))(react@19.2.0)':
    dependencies:
      '@radix-ui/react-primitive': 2.1.3(@types/react-dom@19.2.0(@types/react@19.2.0))(@types/react@19.2.0)(react-dom@19.2.0(react@19.2.0))(react@19.2.0)
      react: 19.2.0
      react-dom: 19.2.0(react@19.2.0)
    optionalDependencies:
      '@types/react': 19.2.0
      '@types/react-dom': 19.2.0(@types/react@19.2.0)

  '@radix-ui/react-menu@2.1.16(@types/react-dom@19.2.0(@types/react@19.2.0))(@types/react@19.2.0)(react-dom@19.2.0(react@19.2.0))(react@19.2.0)':
    dependencies:
      '@radix-ui/primitive': 1.1.3
      '@radix-ui/react-collection': 1.1.7(@types/react-dom@19.2.0(@types/react@19.2.0))(@types/react@19.2.0)(react-dom@19.2.0(react@19.2.0))(react@19.2.0)
      '@radix-ui/react-compose-refs': 1.1.2(@types/react@19.2.0)(react@19.2.0)
      '@radix-ui/react-context': 1.1.2(@types/react@19.2.0)(react@19.2.0)
      '@radix-ui/react-direction': 1.1.1(@types/react@19.2.0)(react@19.2.0)
      '@radix-ui/react-dismissable-layer': 1.1.11(@types/react-dom@19.2.0(@types/react@19.2.0))(@types/react@19.2.0)(react-dom@19.2.0(react@19.2.0))(react@19.2.0)
      '@radix-ui/react-focus-guards': 1.1.3(@types/react@19.2.0)(react@19.2.0)
      '@radix-ui/react-focus-scope': 1.1.7(@types/react-dom@19.2.0(@types/react@19.2.0))(@types/react@19.2.0)(react-dom@19.2.0(react@19.2.0))(react@19.2.0)
      '@radix-ui/react-id': 1.1.1(@types/react@19.2.0)(react@19.2.0)
      '@radix-ui/react-popper': 1.2.8(@types/react-dom@19.2.0(@types/react@19.2.0))(@types/react@19.2.0)(react-dom@19.2.0(react@19.2.0))(react@19.2.0)
      '@radix-ui/react-portal': 1.1.9(@types/react-dom@19.2.0(@types/react@19.2.0))(@types/react@19.2.0)(react-dom@19.2.0(react@19.2.0))(react@19.2.0)
      '@radix-ui/react-presence': 1.1.5(@types/react-dom@19.2.0(@types/react@19.2.0))(@types/react@19.2.0)(react-dom@19.2.0(react@19.2.0))(react@19.2.0)
      '@radix-ui/react-primitive': 2.1.3(@types/react-dom@19.2.0(@types/react@19.2.0))(@types/react@19.2.0)(react-dom@19.2.0(react@19.2.0))(react@19.2.0)
      '@radix-ui/react-roving-focus': 1.1.11(@types/react-dom@19.2.0(@types/react@19.2.0))(@types/react@19.2.0)(react-dom@19.2.0(react@19.2.0))(react@19.2.0)
      '@radix-ui/react-slot': 1.2.3(@types/react@19.2.0)(react@19.2.0)
      '@radix-ui/react-use-callback-ref': 1.1.1(@types/react@19.2.0)(react@19.2.0)
      aria-hidden: 1.2.6
      react: 19.2.0
      react-dom: 19.2.0(react@19.2.0)
      react-remove-scroll: 2.7.1(@types/react@19.2.0)(react@19.2.0)
    optionalDependencies:
      '@types/react': 19.2.0
      '@types/react-dom': 19.2.0(@types/react@19.2.0)

  '@radix-ui/react-menubar@1.1.16(@types/react-dom@19.2.0(@types/react@19.2.0))(@types/react@19.2.0)(react-dom@19.2.0(react@19.2.0))(react@19.2.0)':
    dependencies:
      '@radix-ui/primitive': 1.1.3
      '@radix-ui/react-collection': 1.1.7(@types/react-dom@19.2.0(@types/react@19.2.0))(@types/react@19.2.0)(react-dom@19.2.0(react@19.2.0))(react@19.2.0)
      '@radix-ui/react-compose-refs': 1.1.2(@types/react@19.2.0)(react@19.2.0)
      '@radix-ui/react-context': 1.1.2(@types/react@19.2.0)(react@19.2.0)
      '@radix-ui/react-direction': 1.1.1(@types/react@19.2.0)(react@19.2.0)
      '@radix-ui/react-id': 1.1.1(@types/react@19.2.0)(react@19.2.0)
      '@radix-ui/react-menu': 2.1.16(@types/react-dom@19.2.0(@types/react@19.2.0))(@types/react@19.2.0)(react-dom@19.2.0(react@19.2.0))(react@19.2.0)
      '@radix-ui/react-primitive': 2.1.3(@types/react-dom@19.2.0(@types/react@19.2.0))(@types/react@19.2.0)(react-dom@19.2.0(react@19.2.0))(react@19.2.0)
      '@radix-ui/react-roving-focus': 1.1.11(@types/react-dom@19.2.0(@types/react@19.2.0))(@types/react@19.2.0)(react-dom@19.2.0(react@19.2.0))(react@19.2.0)
      '@radix-ui/react-use-controllable-state': 1.2.2(@types/react@19.2.0)(react@19.2.0)
      react: 19.2.0
      react-dom: 19.2.0(react@19.2.0)
    optionalDependencies:
      '@types/react': 19.2.0
      '@types/react-dom': 19.2.0(@types/react@19.2.0)

  '@radix-ui/react-navigation-menu@1.2.14(@types/react-dom@19.2.0(@types/react@19.2.0))(@types/react@19.2.0)(react-dom@19.2.0(react@19.2.0))(react@19.2.0)':
    dependencies:
      '@radix-ui/primitive': 1.1.3
      '@radix-ui/react-collection': 1.1.7(@types/react-dom@19.2.0(@types/react@19.2.0))(@types/react@19.2.0)(react-dom@19.2.0(react@19.2.0))(react@19.2.0)
      '@radix-ui/react-compose-refs': 1.1.2(@types/react@19.2.0)(react@19.2.0)
      '@radix-ui/react-context': 1.1.2(@types/react@19.2.0)(react@19.2.0)
      '@radix-ui/react-direction': 1.1.1(@types/react@19.2.0)(react@19.2.0)
      '@radix-ui/react-dismissable-layer': 1.1.11(@types/react-dom@19.2.0(@types/react@19.2.0))(@types/react@19.2.0)(react-dom@19.2.0(react@19.2.0))(react@19.2.0)
      '@radix-ui/react-id': 1.1.1(@types/react@19.2.0)(react@19.2.0)
      '@radix-ui/react-presence': 1.1.5(@types/react-dom@19.2.0(@types/react@19.2.0))(@types/react@19.2.0)(react-dom@19.2.0(react@19.2.0))(react@19.2.0)
      '@radix-ui/react-primitive': 2.1.3(@types/react-dom@19.2.0(@types/react@19.2.0))(@types/react@19.2.0)(react-dom@19.2.0(react@19.2.0))(react@19.2.0)
      '@radix-ui/react-use-callback-ref': 1.1.1(@types/react@19.2.0)(react@19.2.0)
      '@radix-ui/react-use-controllable-state': 1.2.2(@types/react@19.2.0)(react@19.2.0)
      '@radix-ui/react-use-layout-effect': 1.1.1(@types/react@19.2.0)(react@19.2.0)
      '@radix-ui/react-use-previous': 1.1.1(@types/react@19.2.0)(react@19.2.0)
      '@radix-ui/react-visually-hidden': 1.2.3(@types/react-dom@19.2.0(@types/react@19.2.0))(@types/react@19.2.0)(react-dom@19.2.0(react@19.2.0))(react@19.2.0)
      react: 19.2.0
      react-dom: 19.2.0(react@19.2.0)
    optionalDependencies:
      '@types/react': 19.2.0
      '@types/react-dom': 19.2.0(@types/react@19.2.0)

  '@radix-ui/react-one-time-password-field@0.1.8(@types/react-dom@19.2.0(@types/react@19.2.0))(@types/react@19.2.0)(react-dom@19.2.0(react@19.2.0))(react@19.2.0)':
    dependencies:
      '@radix-ui/number': 1.1.1
      '@radix-ui/primitive': 1.1.3
      '@radix-ui/react-collection': 1.1.7(@types/react-dom@19.2.0(@types/react@19.2.0))(@types/react@19.2.0)(react-dom@19.2.0(react@19.2.0))(react@19.2.0)
      '@radix-ui/react-compose-refs': 1.1.2(@types/react@19.2.0)(react@19.2.0)
      '@radix-ui/react-context': 1.1.2(@types/react@19.2.0)(react@19.2.0)
      '@radix-ui/react-direction': 1.1.1(@types/react@19.2.0)(react@19.2.0)
      '@radix-ui/react-primitive': 2.1.3(@types/react-dom@19.2.0(@types/react@19.2.0))(@types/react@19.2.0)(react-dom@19.2.0(react@19.2.0))(react@19.2.0)
      '@radix-ui/react-roving-focus': 1.1.11(@types/react-dom@19.2.0(@types/react@19.2.0))(@types/react@19.2.0)(react-dom@19.2.0(react@19.2.0))(react@19.2.0)
      '@radix-ui/react-use-controllable-state': 1.2.2(@types/react@19.2.0)(react@19.2.0)
      '@radix-ui/react-use-effect-event': 0.0.2(@types/react@19.2.0)(react@19.2.0)
      '@radix-ui/react-use-is-hydrated': 0.1.0(@types/react@19.2.0)(react@19.2.0)
      '@radix-ui/react-use-layout-effect': 1.1.1(@types/react@19.2.0)(react@19.2.0)
      react: 19.2.0
      react-dom: 19.2.0(react@19.2.0)
    optionalDependencies:
      '@types/react': 19.2.0
      '@types/react-dom': 19.2.0(@types/react@19.2.0)

  '@radix-ui/react-password-toggle-field@0.1.3(@types/react-dom@19.2.0(@types/react@19.2.0))(@types/react@19.2.0)(react-dom@19.2.0(react@19.2.0))(react@19.2.0)':
    dependencies:
      '@radix-ui/primitive': 1.1.3
      '@radix-ui/react-compose-refs': 1.1.2(@types/react@19.2.0)(react@19.2.0)
      '@radix-ui/react-context': 1.1.2(@types/react@19.2.0)(react@19.2.0)
      '@radix-ui/react-id': 1.1.1(@types/react@19.2.0)(react@19.2.0)
      '@radix-ui/react-primitive': 2.1.3(@types/react-dom@19.2.0(@types/react@19.2.0))(@types/react@19.2.0)(react-dom@19.2.0(react@19.2.0))(react@19.2.0)
      '@radix-ui/react-use-controllable-state': 1.2.2(@types/react@19.2.0)(react@19.2.0)
      '@radix-ui/react-use-effect-event': 0.0.2(@types/react@19.2.0)(react@19.2.0)
      '@radix-ui/react-use-is-hydrated': 0.1.0(@types/react@19.2.0)(react@19.2.0)
      react: 19.2.0
      react-dom: 19.2.0(react@19.2.0)
    optionalDependencies:
      '@types/react': 19.2.0
      '@types/react-dom': 19.2.0(@types/react@19.2.0)

  '@radix-ui/react-popover@1.1.15(@types/react-dom@19.2.0(@types/react@19.2.0))(@types/react@19.2.0)(react-dom@19.2.0(react@19.2.0))(react@19.2.0)':
    dependencies:
      '@radix-ui/primitive': 1.1.3
      '@radix-ui/react-compose-refs': 1.1.2(@types/react@19.2.0)(react@19.2.0)
      '@radix-ui/react-context': 1.1.2(@types/react@19.2.0)(react@19.2.0)
      '@radix-ui/react-dismissable-layer': 1.1.11(@types/react-dom@19.2.0(@types/react@19.2.0))(@types/react@19.2.0)(react-dom@19.2.0(react@19.2.0))(react@19.2.0)
      '@radix-ui/react-focus-guards': 1.1.3(@types/react@19.2.0)(react@19.2.0)
      '@radix-ui/react-focus-scope': 1.1.7(@types/react-dom@19.2.0(@types/react@19.2.0))(@types/react@19.2.0)(react-dom@19.2.0(react@19.2.0))(react@19.2.0)
      '@radix-ui/react-id': 1.1.1(@types/react@19.2.0)(react@19.2.0)
      '@radix-ui/react-popper': 1.2.8(@types/react-dom@19.2.0(@types/react@19.2.0))(@types/react@19.2.0)(react-dom@19.2.0(react@19.2.0))(react@19.2.0)
      '@radix-ui/react-portal': 1.1.9(@types/react-dom@19.2.0(@types/react@19.2.0))(@types/react@19.2.0)(react-dom@19.2.0(react@19.2.0))(react@19.2.0)
      '@radix-ui/react-presence': 1.1.5(@types/react-dom@19.2.0(@types/react@19.2.0))(@types/react@19.2.0)(react-dom@19.2.0(react@19.2.0))(react@19.2.0)
      '@radix-ui/react-primitive': 2.1.3(@types/react-dom@19.2.0(@types/react@19.2.0))(@types/react@19.2.0)(react-dom@19.2.0(react@19.2.0))(react@19.2.0)
      '@radix-ui/react-slot': 1.2.3(@types/react@19.2.0)(react@19.2.0)
      '@radix-ui/react-use-controllable-state': 1.2.2(@types/react@19.2.0)(react@19.2.0)
      aria-hidden: 1.2.6
      react: 19.2.0
      react-dom: 19.2.0(react@19.2.0)
      react-remove-scroll: 2.7.1(@types/react@19.2.0)(react@19.2.0)
    optionalDependencies:
      '@types/react': 19.2.0
      '@types/react-dom': 19.2.0(@types/react@19.2.0)

  '@radix-ui/react-popper@1.2.8(@types/react-dom@19.2.0(@types/react@19.2.0))(@types/react@19.2.0)(react-dom@19.2.0(react@19.2.0))(react@19.2.0)':
    dependencies:
      '@floating-ui/react-dom': 2.1.6(react-dom@19.2.0(react@19.2.0))(react@19.2.0)
      '@radix-ui/react-arrow': 1.1.7(@types/react-dom@19.2.0(@types/react@19.2.0))(@types/react@19.2.0)(react-dom@19.2.0(react@19.2.0))(react@19.2.0)
      '@radix-ui/react-compose-refs': 1.1.2(@types/react@19.2.0)(react@19.2.0)
      '@radix-ui/react-context': 1.1.2(@types/react@19.2.0)(react@19.2.0)
      '@radix-ui/react-primitive': 2.1.3(@types/react-dom@19.2.0(@types/react@19.2.0))(@types/react@19.2.0)(react-dom@19.2.0(react@19.2.0))(react@19.2.0)
      '@radix-ui/react-use-callback-ref': 1.1.1(@types/react@19.2.0)(react@19.2.0)
      '@radix-ui/react-use-layout-effect': 1.1.1(@types/react@19.2.0)(react@19.2.0)
      '@radix-ui/react-use-rect': 1.1.1(@types/react@19.2.0)(react@19.2.0)
      '@radix-ui/react-use-size': 1.1.1(@types/react@19.2.0)(react@19.2.0)
      '@radix-ui/rect': 1.1.1
      react: 19.2.0
      react-dom: 19.2.0(react@19.2.0)
    optionalDependencies:
      '@types/react': 19.2.0
      '@types/react-dom': 19.2.0(@types/react@19.2.0)

  '@radix-ui/react-portal@1.1.9(@types/react-dom@19.2.0(@types/react@19.2.0))(@types/react@19.2.0)(react-dom@19.2.0(react@19.2.0))(react@19.2.0)':
    dependencies:
      '@radix-ui/react-primitive': 2.1.3(@types/react-dom@19.2.0(@types/react@19.2.0))(@types/react@19.2.0)(react-dom@19.2.0(react@19.2.0))(react@19.2.0)
      '@radix-ui/react-use-layout-effect': 1.1.1(@types/react@19.2.0)(react@19.2.0)
      react: 19.2.0
      react-dom: 19.2.0(react@19.2.0)
    optionalDependencies:
      '@types/react': 19.2.0
      '@types/react-dom': 19.2.0(@types/react@19.2.0)

  '@radix-ui/react-presence@1.1.5(@types/react-dom@19.2.0(@types/react@19.2.0))(@types/react@19.2.0)(react-dom@19.2.0(react@19.2.0))(react@19.2.0)':
    dependencies:
      '@radix-ui/react-compose-refs': 1.1.2(@types/react@19.2.0)(react@19.2.0)
      '@radix-ui/react-use-layout-effect': 1.1.1(@types/react@19.2.0)(react@19.2.0)
      react: 19.2.0
      react-dom: 19.2.0(react@19.2.0)
    optionalDependencies:
      '@types/react': 19.2.0
      '@types/react-dom': 19.2.0(@types/react@19.2.0)

  '@radix-ui/react-primitive@2.1.3(@types/react-dom@19.2.0(@types/react@19.2.0))(@types/react@19.2.0)(react-dom@19.2.0(react@19.2.0))(react@19.2.0)':
    dependencies:
      '@radix-ui/react-slot': 1.2.3(@types/react@19.2.0)(react@19.2.0)
      react: 19.2.0
      react-dom: 19.2.0(react@19.2.0)
    optionalDependencies:
      '@types/react': 19.2.0
      '@types/react-dom': 19.2.0(@types/react@19.2.0)

  '@radix-ui/react-progress@1.1.7(@types/react-dom@19.2.0(@types/react@19.2.0))(@types/react@19.2.0)(react-dom@19.2.0(react@19.2.0))(react@19.2.0)':
    dependencies:
      '@radix-ui/react-context': 1.1.2(@types/react@19.2.0)(react@19.2.0)
      '@radix-ui/react-primitive': 2.1.3(@types/react-dom@19.2.0(@types/react@19.2.0))(@types/react@19.2.0)(react-dom@19.2.0(react@19.2.0))(react@19.2.0)
      react: 19.2.0
      react-dom: 19.2.0(react@19.2.0)
    optionalDependencies:
      '@types/react': 19.2.0
      '@types/react-dom': 19.2.0(@types/react@19.2.0)

  '@radix-ui/react-radio-group@1.3.8(@types/react-dom@19.2.0(@types/react@19.2.0))(@types/react@19.2.0)(react-dom@19.2.0(react@19.2.0))(react@19.2.0)':
    dependencies:
      '@radix-ui/primitive': 1.1.3
      '@radix-ui/react-compose-refs': 1.1.2(@types/react@19.2.0)(react@19.2.0)
      '@radix-ui/react-context': 1.1.2(@types/react@19.2.0)(react@19.2.0)
      '@radix-ui/react-direction': 1.1.1(@types/react@19.2.0)(react@19.2.0)
      '@radix-ui/react-presence': 1.1.5(@types/react-dom@19.2.0(@types/react@19.2.0))(@types/react@19.2.0)(react-dom@19.2.0(react@19.2.0))(react@19.2.0)
      '@radix-ui/react-primitive': 2.1.3(@types/react-dom@19.2.0(@types/react@19.2.0))(@types/react@19.2.0)(react-dom@19.2.0(react@19.2.0))(react@19.2.0)
      '@radix-ui/react-roving-focus': 1.1.11(@types/react-dom@19.2.0(@types/react@19.2.0))(@types/react@19.2.0)(react-dom@19.2.0(react@19.2.0))(react@19.2.0)
      '@radix-ui/react-use-controllable-state': 1.2.2(@types/react@19.2.0)(react@19.2.0)
      '@radix-ui/react-use-previous': 1.1.1(@types/react@19.2.0)(react@19.2.0)
      '@radix-ui/react-use-size': 1.1.1(@types/react@19.2.0)(react@19.2.0)
      react: 19.2.0
      react-dom: 19.2.0(react@19.2.0)
    optionalDependencies:
      '@types/react': 19.2.0
      '@types/react-dom': 19.2.0(@types/react@19.2.0)

  '@radix-ui/react-roving-focus@1.1.11(@types/react-dom@19.2.0(@types/react@19.2.0))(@types/react@19.2.0)(react-dom@19.2.0(react@19.2.0))(react@19.2.0)':
    dependencies:
      '@radix-ui/primitive': 1.1.3
      '@radix-ui/react-collection': 1.1.7(@types/react-dom@19.2.0(@types/react@19.2.0))(@types/react@19.2.0)(react-dom@19.2.0(react@19.2.0))(react@19.2.0)
      '@radix-ui/react-compose-refs': 1.1.2(@types/react@19.2.0)(react@19.2.0)
      '@radix-ui/react-context': 1.1.2(@types/react@19.2.0)(react@19.2.0)
      '@radix-ui/react-direction': 1.1.1(@types/react@19.2.0)(react@19.2.0)
      '@radix-ui/react-id': 1.1.1(@types/react@19.2.0)(react@19.2.0)
      '@radix-ui/react-primitive': 2.1.3(@types/react-dom@19.2.0(@types/react@19.2.0))(@types/react@19.2.0)(react-dom@19.2.0(react@19.2.0))(react@19.2.0)
      '@radix-ui/react-use-callback-ref': 1.1.1(@types/react@19.2.0)(react@19.2.0)
      '@radix-ui/react-use-controllable-state': 1.2.2(@types/react@19.2.0)(react@19.2.0)
      react: 19.2.0
      react-dom: 19.2.0(react@19.2.0)
    optionalDependencies:
      '@types/react': 19.2.0
      '@types/react-dom': 19.2.0(@types/react@19.2.0)

  '@radix-ui/react-scroll-area@1.2.10(@types/react-dom@19.2.0(@types/react@19.2.0))(@types/react@19.2.0)(react-dom@19.2.0(react@19.2.0))(react@19.2.0)':
    dependencies:
      '@radix-ui/number': 1.1.1
      '@radix-ui/primitive': 1.1.3
      '@radix-ui/react-compose-refs': 1.1.2(@types/react@19.2.0)(react@19.2.0)
      '@radix-ui/react-context': 1.1.2(@types/react@19.2.0)(react@19.2.0)
      '@radix-ui/react-direction': 1.1.1(@types/react@19.2.0)(react@19.2.0)
      '@radix-ui/react-presence': 1.1.5(@types/react-dom@19.2.0(@types/react@19.2.0))(@types/react@19.2.0)(react-dom@19.2.0(react@19.2.0))(react@19.2.0)
      '@radix-ui/react-primitive': 2.1.3(@types/react-dom@19.2.0(@types/react@19.2.0))(@types/react@19.2.0)(react-dom@19.2.0(react@19.2.0))(react@19.2.0)
      '@radix-ui/react-use-callback-ref': 1.1.1(@types/react@19.2.0)(react@19.2.0)
      '@radix-ui/react-use-layout-effect': 1.1.1(@types/react@19.2.0)(react@19.2.0)
      react: 19.2.0
      react-dom: 19.2.0(react@19.2.0)
    optionalDependencies:
      '@types/react': 19.2.0
      '@types/react-dom': 19.2.0(@types/react@19.2.0)

  '@radix-ui/react-select@2.2.6(@types/react-dom@19.2.0(@types/react@19.2.0))(@types/react@19.2.0)(react-dom@19.2.0(react@19.2.0))(react@19.2.0)':
    dependencies:
      '@radix-ui/number': 1.1.1
      '@radix-ui/primitive': 1.1.3
      '@radix-ui/react-collection': 1.1.7(@types/react-dom@19.2.0(@types/react@19.2.0))(@types/react@19.2.0)(react-dom@19.2.0(react@19.2.0))(react@19.2.0)
      '@radix-ui/react-compose-refs': 1.1.2(@types/react@19.2.0)(react@19.2.0)
      '@radix-ui/react-context': 1.1.2(@types/react@19.2.0)(react@19.2.0)
      '@radix-ui/react-direction': 1.1.1(@types/react@19.2.0)(react@19.2.0)
      '@radix-ui/react-dismissable-layer': 1.1.11(@types/react-dom@19.2.0(@types/react@19.2.0))(@types/react@19.2.0)(react-dom@19.2.0(react@19.2.0))(react@19.2.0)
      '@radix-ui/react-focus-guards': 1.1.3(@types/react@19.2.0)(react@19.2.0)
      '@radix-ui/react-focus-scope': 1.1.7(@types/react-dom@19.2.0(@types/react@19.2.0))(@types/react@19.2.0)(react-dom@19.2.0(react@19.2.0))(react@19.2.0)
      '@radix-ui/react-id': 1.1.1(@types/react@19.2.0)(react@19.2.0)
      '@radix-ui/react-popper': 1.2.8(@types/react-dom@19.2.0(@types/react@19.2.0))(@types/react@19.2.0)(react-dom@19.2.0(react@19.2.0))(react@19.2.0)
      '@radix-ui/react-portal': 1.1.9(@types/react-dom@19.2.0(@types/react@19.2.0))(@types/react@19.2.0)(react-dom@19.2.0(react@19.2.0))(react@19.2.0)
      '@radix-ui/react-primitive': 2.1.3(@types/react-dom@19.2.0(@types/react@19.2.0))(@types/react@19.2.0)(react-dom@19.2.0(react@19.2.0))(react@19.2.0)
      '@radix-ui/react-slot': 1.2.3(@types/react@19.2.0)(react@19.2.0)
      '@radix-ui/react-use-callback-ref': 1.1.1(@types/react@19.2.0)(react@19.2.0)
      '@radix-ui/react-use-controllable-state': 1.2.2(@types/react@19.2.0)(react@19.2.0)
      '@radix-ui/react-use-layout-effect': 1.1.1(@types/react@19.2.0)(react@19.2.0)
      '@radix-ui/react-use-previous': 1.1.1(@types/react@19.2.0)(react@19.2.0)
      '@radix-ui/react-visually-hidden': 1.2.3(@types/react-dom@19.2.0(@types/react@19.2.0))(@types/react@19.2.0)(react-dom@19.2.0(react@19.2.0))(react@19.2.0)
      aria-hidden: 1.2.6
      react: 19.2.0
      react-dom: 19.2.0(react@19.2.0)
      react-remove-scroll: 2.7.1(@types/react@19.2.0)(react@19.2.0)
    optionalDependencies:
      '@types/react': 19.2.0
      '@types/react-dom': 19.2.0(@types/react@19.2.0)

  '@radix-ui/react-separator@1.1.7(@types/react-dom@19.2.0(@types/react@19.2.0))(@types/react@19.2.0)(react-dom@19.2.0(react@19.2.0))(react@19.2.0)':
    dependencies:
      '@radix-ui/react-primitive': 2.1.3(@types/react-dom@19.2.0(@types/react@19.2.0))(@types/react@19.2.0)(react-dom@19.2.0(react@19.2.0))(react@19.2.0)
      react: 19.2.0
      react-dom: 19.2.0(react@19.2.0)
    optionalDependencies:
      '@types/react': 19.2.0
      '@types/react-dom': 19.2.0(@types/react@19.2.0)

  '@radix-ui/react-slider@1.3.6(@types/react-dom@19.2.0(@types/react@19.2.0))(@types/react@19.2.0)(react-dom@19.2.0(react@19.2.0))(react@19.2.0)':
    dependencies:
      '@radix-ui/number': 1.1.1
      '@radix-ui/primitive': 1.1.3
      '@radix-ui/react-collection': 1.1.7(@types/react-dom@19.2.0(@types/react@19.2.0))(@types/react@19.2.0)(react-dom@19.2.0(react@19.2.0))(react@19.2.0)
      '@radix-ui/react-compose-refs': 1.1.2(@types/react@19.2.0)(react@19.2.0)
      '@radix-ui/react-context': 1.1.2(@types/react@19.2.0)(react@19.2.0)
      '@radix-ui/react-direction': 1.1.1(@types/react@19.2.0)(react@19.2.0)
      '@radix-ui/react-primitive': 2.1.3(@types/react-dom@19.2.0(@types/react@19.2.0))(@types/react@19.2.0)(react-dom@19.2.0(react@19.2.0))(react@19.2.0)
      '@radix-ui/react-use-controllable-state': 1.2.2(@types/react@19.2.0)(react@19.2.0)
      '@radix-ui/react-use-layout-effect': 1.1.1(@types/react@19.2.0)(react@19.2.0)
      '@radix-ui/react-use-previous': 1.1.1(@types/react@19.2.0)(react@19.2.0)
      '@radix-ui/react-use-size': 1.1.1(@types/react@19.2.0)(react@19.2.0)
      react: 19.2.0
      react-dom: 19.2.0(react@19.2.0)
    optionalDependencies:
      '@types/react': 19.2.0
      '@types/react-dom': 19.2.0(@types/react@19.2.0)

  '@radix-ui/react-slot@1.2.3(@types/react@19.2.0)(react@19.2.0)':
    dependencies:
      '@radix-ui/react-compose-refs': 1.1.2(@types/react@19.2.0)(react@19.2.0)
      react: 19.2.0
    optionalDependencies:
      '@types/react': 19.2.0

  '@radix-ui/react-switch@1.2.6(@types/react-dom@19.2.0(@types/react@19.2.0))(@types/react@19.2.0)(react-dom@19.2.0(react@19.2.0))(react@19.2.0)':
    dependencies:
      '@radix-ui/primitive': 1.1.3
      '@radix-ui/react-compose-refs': 1.1.2(@types/react@19.2.0)(react@19.2.0)
      '@radix-ui/react-context': 1.1.2(@types/react@19.2.0)(react@19.2.0)
      '@radix-ui/react-primitive': 2.1.3(@types/react-dom@19.2.0(@types/react@19.2.0))(@types/react@19.2.0)(react-dom@19.2.0(react@19.2.0))(react@19.2.0)
      '@radix-ui/react-use-controllable-state': 1.2.2(@types/react@19.2.0)(react@19.2.0)
      '@radix-ui/react-use-previous': 1.1.1(@types/react@19.2.0)(react@19.2.0)
      '@radix-ui/react-use-size': 1.1.1(@types/react@19.2.0)(react@19.2.0)
      react: 19.2.0
      react-dom: 19.2.0(react@19.2.0)
    optionalDependencies:
      '@types/react': 19.2.0
      '@types/react-dom': 19.2.0(@types/react@19.2.0)

  '@radix-ui/react-tabs@1.1.13(@types/react-dom@19.2.0(@types/react@19.2.0))(@types/react@19.2.0)(react-dom@19.2.0(react@19.2.0))(react@19.2.0)':
    dependencies:
      '@radix-ui/primitive': 1.1.3
      '@radix-ui/react-context': 1.1.2(@types/react@19.2.0)(react@19.2.0)
      '@radix-ui/react-direction': 1.1.1(@types/react@19.2.0)(react@19.2.0)
      '@radix-ui/react-id': 1.1.1(@types/react@19.2.0)(react@19.2.0)
      '@radix-ui/react-presence': 1.1.5(@types/react-dom@19.2.0(@types/react@19.2.0))(@types/react@19.2.0)(react-dom@19.2.0(react@19.2.0))(react@19.2.0)
      '@radix-ui/react-primitive': 2.1.3(@types/react-dom@19.2.0(@types/react@19.2.0))(@types/react@19.2.0)(react-dom@19.2.0(react@19.2.0))(react@19.2.0)
      '@radix-ui/react-roving-focus': 1.1.11(@types/react-dom@19.2.0(@types/react@19.2.0))(@types/react@19.2.0)(react-dom@19.2.0(react@19.2.0))(react@19.2.0)
      '@radix-ui/react-use-controllable-state': 1.2.2(@types/react@19.2.0)(react@19.2.0)
      react: 19.2.0
      react-dom: 19.2.0(react@19.2.0)
    optionalDependencies:
      '@types/react': 19.2.0
      '@types/react-dom': 19.2.0(@types/react@19.2.0)

  '@radix-ui/react-toast@1.2.15(@types/react-dom@19.2.0(@types/react@19.2.0))(@types/react@19.2.0)(react-dom@19.2.0(react@19.2.0))(react@19.2.0)':
    dependencies:
      '@radix-ui/primitive': 1.1.3
      '@radix-ui/react-collection': 1.1.7(@types/react-dom@19.2.0(@types/react@19.2.0))(@types/react@19.2.0)(react-dom@19.2.0(react@19.2.0))(react@19.2.0)
      '@radix-ui/react-compose-refs': 1.1.2(@types/react@19.2.0)(react@19.2.0)
      '@radix-ui/react-context': 1.1.2(@types/react@19.2.0)(react@19.2.0)
      '@radix-ui/react-dismissable-layer': 1.1.11(@types/react-dom@19.2.0(@types/react@19.2.0))(@types/react@19.2.0)(react-dom@19.2.0(react@19.2.0))(react@19.2.0)
      '@radix-ui/react-portal': 1.1.9(@types/react-dom@19.2.0(@types/react@19.2.0))(@types/react@19.2.0)(react-dom@19.2.0(react@19.2.0))(react@19.2.0)
      '@radix-ui/react-presence': 1.1.5(@types/react-dom@19.2.0(@types/react@19.2.0))(@types/react@19.2.0)(react-dom@19.2.0(react@19.2.0))(react@19.2.0)
      '@radix-ui/react-primitive': 2.1.3(@types/react-dom@19.2.0(@types/react@19.2.0))(@types/react@19.2.0)(react-dom@19.2.0(react@19.2.0))(react@19.2.0)
      '@radix-ui/react-use-callback-ref': 1.1.1(@types/react@19.2.0)(react@19.2.0)
      '@radix-ui/react-use-controllable-state': 1.2.2(@types/react@19.2.0)(react@19.2.0)
      '@radix-ui/react-use-layout-effect': 1.1.1(@types/react@19.2.0)(react@19.2.0)
      '@radix-ui/react-visually-hidden': 1.2.3(@types/react-dom@19.2.0(@types/react@19.2.0))(@types/react@19.2.0)(react-dom@19.2.0(react@19.2.0))(react@19.2.0)
      react: 19.2.0
      react-dom: 19.2.0(react@19.2.0)
    optionalDependencies:
      '@types/react': 19.2.0
      '@types/react-dom': 19.2.0(@types/react@19.2.0)

  '@radix-ui/react-toggle-group@1.1.11(@types/react-dom@19.2.0(@types/react@19.2.0))(@types/react@19.2.0)(react-dom@19.2.0(react@19.2.0))(react@19.2.0)':
    dependencies:
      '@radix-ui/primitive': 1.1.3
      '@radix-ui/react-context': 1.1.2(@types/react@19.2.0)(react@19.2.0)
      '@radix-ui/react-direction': 1.1.1(@types/react@19.2.0)(react@19.2.0)
      '@radix-ui/react-primitive': 2.1.3(@types/react-dom@19.2.0(@types/react@19.2.0))(@types/react@19.2.0)(react-dom@19.2.0(react@19.2.0))(react@19.2.0)
      '@radix-ui/react-roving-focus': 1.1.11(@types/react-dom@19.2.0(@types/react@19.2.0))(@types/react@19.2.0)(react-dom@19.2.0(react@19.2.0))(react@19.2.0)
      '@radix-ui/react-toggle': 1.1.10(@types/react-dom@19.2.0(@types/react@19.2.0))(@types/react@19.2.0)(react-dom@19.2.0(react@19.2.0))(react@19.2.0)
      '@radix-ui/react-use-controllable-state': 1.2.2(@types/react@19.2.0)(react@19.2.0)
      react: 19.2.0
      react-dom: 19.2.0(react@19.2.0)
    optionalDependencies:
      '@types/react': 19.2.0
      '@types/react-dom': 19.2.0(@types/react@19.2.0)

  '@radix-ui/react-toggle@1.1.10(@types/react-dom@19.2.0(@types/react@19.2.0))(@types/react@19.2.0)(react-dom@19.2.0(react@19.2.0))(react@19.2.0)':
    dependencies:
      '@radix-ui/primitive': 1.1.3
      '@radix-ui/react-primitive': 2.1.3(@types/react-dom@19.2.0(@types/react@19.2.0))(@types/react@19.2.0)(react-dom@19.2.0(react@19.2.0))(react@19.2.0)
      '@radix-ui/react-use-controllable-state': 1.2.2(@types/react@19.2.0)(react@19.2.0)
      react: 19.2.0
      react-dom: 19.2.0(react@19.2.0)
    optionalDependencies:
      '@types/react': 19.2.0
      '@types/react-dom': 19.2.0(@types/react@19.2.0)

  '@radix-ui/react-toolbar@1.1.11(@types/react-dom@19.2.0(@types/react@19.2.0))(@types/react@19.2.0)(react-dom@19.2.0(react@19.2.0))(react@19.2.0)':
    dependencies:
      '@radix-ui/primitive': 1.1.3
      '@radix-ui/react-context': 1.1.2(@types/react@19.2.0)(react@19.2.0)
      '@radix-ui/react-direction': 1.1.1(@types/react@19.2.0)(react@19.2.0)
      '@radix-ui/react-primitive': 2.1.3(@types/react-dom@19.2.0(@types/react@19.2.0))(@types/react@19.2.0)(react-dom@19.2.0(react@19.2.0))(react@19.2.0)
      '@radix-ui/react-roving-focus': 1.1.11(@types/react-dom@19.2.0(@types/react@19.2.0))(@types/react@19.2.0)(react-dom@19.2.0(react@19.2.0))(react@19.2.0)
      '@radix-ui/react-separator': 1.1.7(@types/react-dom@19.2.0(@types/react@19.2.0))(@types/react@19.2.0)(react-dom@19.2.0(react@19.2.0))(react@19.2.0)
      '@radix-ui/react-toggle-group': 1.1.11(@types/react-dom@19.2.0(@types/react@19.2.0))(@types/react@19.2.0)(react-dom@19.2.0(react@19.2.0))(react@19.2.0)
      react: 19.2.0
      react-dom: 19.2.0(react@19.2.0)
    optionalDependencies:
      '@types/react': 19.2.0
      '@types/react-dom': 19.2.0(@types/react@19.2.0)

  '@radix-ui/react-tooltip@1.2.8(@types/react-dom@19.2.0(@types/react@19.2.0))(@types/react@19.2.0)(react-dom@19.2.0(react@19.2.0))(react@19.2.0)':
    dependencies:
      '@radix-ui/primitive': 1.1.3
      '@radix-ui/react-compose-refs': 1.1.2(@types/react@19.2.0)(react@19.2.0)
      '@radix-ui/react-context': 1.1.2(@types/react@19.2.0)(react@19.2.0)
      '@radix-ui/react-dismissable-layer': 1.1.11(@types/react-dom@19.2.0(@types/react@19.2.0))(@types/react@19.2.0)(react-dom@19.2.0(react@19.2.0))(react@19.2.0)
      '@radix-ui/react-id': 1.1.1(@types/react@19.2.0)(react@19.2.0)
      '@radix-ui/react-popper': 1.2.8(@types/react-dom@19.2.0(@types/react@19.2.0))(@types/react@19.2.0)(react-dom@19.2.0(react@19.2.0))(react@19.2.0)
      '@radix-ui/react-portal': 1.1.9(@types/react-dom@19.2.0(@types/react@19.2.0))(@types/react@19.2.0)(react-dom@19.2.0(react@19.2.0))(react@19.2.0)
      '@radix-ui/react-presence': 1.1.5(@types/react-dom@19.2.0(@types/react@19.2.0))(@types/react@19.2.0)(react-dom@19.2.0(react@19.2.0))(react@19.2.0)
      '@radix-ui/react-primitive': 2.1.3(@types/react-dom@19.2.0(@types/react@19.2.0))(@types/react@19.2.0)(react-dom@19.2.0(react@19.2.0))(react@19.2.0)
      '@radix-ui/react-slot': 1.2.3(@types/react@19.2.0)(react@19.2.0)
      '@radix-ui/react-use-controllable-state': 1.2.2(@types/react@19.2.0)(react@19.2.0)
      '@radix-ui/react-visually-hidden': 1.2.3(@types/react-dom@19.2.0(@types/react@19.2.0))(@types/react@19.2.0)(react-dom@19.2.0(react@19.2.0))(react@19.2.0)
      react: 19.2.0
      react-dom: 19.2.0(react@19.2.0)
    optionalDependencies:
      '@types/react': 19.2.0
      '@types/react-dom': 19.2.0(@types/react@19.2.0)

  '@radix-ui/react-use-callback-ref@1.1.1(@types/react@19.2.0)(react@19.2.0)':
    dependencies:
      react: 19.2.0
    optionalDependencies:
      '@types/react': 19.2.0

  '@radix-ui/react-use-controllable-state@1.2.2(@types/react@19.2.0)(react@19.2.0)':
    dependencies:
      '@radix-ui/react-use-effect-event': 0.0.2(@types/react@19.2.0)(react@19.2.0)
      '@radix-ui/react-use-layout-effect': 1.1.1(@types/react@19.2.0)(react@19.2.0)
      react: 19.2.0
    optionalDependencies:
      '@types/react': 19.2.0

  '@radix-ui/react-use-effect-event@0.0.2(@types/react@19.2.0)(react@19.2.0)':
    dependencies:
      '@radix-ui/react-use-layout-effect': 1.1.1(@types/react@19.2.0)(react@19.2.0)
      react: 19.2.0
    optionalDependencies:
      '@types/react': 19.2.0

  '@radix-ui/react-use-escape-keydown@1.1.1(@types/react@19.2.0)(react@19.2.0)':
    dependencies:
      '@radix-ui/react-use-callback-ref': 1.1.1(@types/react@19.2.0)(react@19.2.0)
      react: 19.2.0
    optionalDependencies:
      '@types/react': 19.2.0

  '@radix-ui/react-use-is-hydrated@0.1.0(@types/react@19.2.0)(react@19.2.0)':
    dependencies:
      react: 19.2.0
      use-sync-external-store: 1.6.0(react@19.2.0)
    optionalDependencies:
      '@types/react': 19.2.0

  '@radix-ui/react-use-layout-effect@1.1.1(@types/react@19.2.0)(react@19.2.0)':
    dependencies:
      react: 19.2.0
    optionalDependencies:
      '@types/react': 19.2.0

  '@radix-ui/react-use-previous@1.1.1(@types/react@19.2.0)(react@19.2.0)':
    dependencies:
      react: 19.2.0
    optionalDependencies:
      '@types/react': 19.2.0

  '@radix-ui/react-use-rect@1.1.1(@types/react@19.2.0)(react@19.2.0)':
    dependencies:
      '@radix-ui/rect': 1.1.1
      react: 19.2.0
    optionalDependencies:
      '@types/react': 19.2.0

  '@radix-ui/react-use-size@1.1.1(@types/react@19.2.0)(react@19.2.0)':
    dependencies:
      '@radix-ui/react-use-layout-effect': 1.1.1(@types/react@19.2.0)(react@19.2.0)
      react: 19.2.0
    optionalDependencies:
      '@types/react': 19.2.0

  '@radix-ui/react-visually-hidden@1.2.3(@types/react-dom@19.2.0(@types/react@19.2.0))(@types/react@19.2.0)(react-dom@19.2.0(react@19.2.0))(react@19.2.0)':
    dependencies:
      '@radix-ui/react-primitive': 2.1.3(@types/react-dom@19.2.0(@types/react@19.2.0))(@types/react@19.2.0)(react-dom@19.2.0(react@19.2.0))(react@19.2.0)
      react: 19.2.0
      react-dom: 19.2.0(react@19.2.0)
    optionalDependencies:
      '@types/react': 19.2.0
      '@types/react-dom': 19.2.0(@types/react@19.2.0)

  '@radix-ui/rect@1.1.1': {}

  '@rtsao/scc@1.1.0': {}

  '@rushstack/eslint-patch@1.12.0': {}

  '@standard-schema/spec@1.0.0': {}

  '@standard-schema/utils@0.3.0': {}

  '@swc/helpers@0.5.15':
    dependencies:
      tslib: 2.8.1

  '@t3-oss/env-core@0.12.0(typescript@5.9.3)(zod@3.25.76)':
    optionalDependencies:
      typescript: 5.9.3
      zod: 3.25.76

  '@t3-oss/env-nextjs@0.12.0(typescript@5.9.3)(zod@3.25.76)':
    dependencies:
      '@t3-oss/env-core': 0.12.0(typescript@5.9.3)(zod@3.25.76)
    optionalDependencies:
      typescript: 5.9.3
      zod: 3.25.76

  '@tailwindcss/node@4.1.14':
    dependencies:
      '@jridgewell/remapping': 2.3.5
      enhanced-resolve: 5.18.3
      jiti: 2.6.1
      lightningcss: 1.30.1
      magic-string: 0.30.19
      source-map-js: 1.2.1
      tailwindcss: 4.1.14

  '@tailwindcss/oxide-android-arm64@4.1.14':
    optional: true

  '@tailwindcss/oxide-darwin-arm64@4.1.14':
    optional: true

  '@tailwindcss/oxide-darwin-x64@4.1.14':
    optional: true

  '@tailwindcss/oxide-freebsd-x64@4.1.14':
    optional: true

  '@tailwindcss/oxide-linux-arm-gnueabihf@4.1.14':
    optional: true

  '@tailwindcss/oxide-linux-arm64-gnu@4.1.14':
    optional: true

  '@tailwindcss/oxide-linux-arm64-musl@4.1.14':
    optional: true

  '@tailwindcss/oxide-linux-x64-gnu@4.1.14':
    optional: true

  '@tailwindcss/oxide-linux-x64-musl@4.1.14':
    optional: true

  '@tailwindcss/oxide-wasm32-wasi@4.1.14':
    optional: true

  '@tailwindcss/oxide-win32-arm64-msvc@4.1.14':
    optional: true

  '@tailwindcss/oxide-win32-x64-msvc@4.1.14':
    optional: true

  '@tailwindcss/oxide@4.1.14':
    dependencies:
      detect-libc: 2.1.1
      tar: 7.5.1
    optionalDependencies:
      '@tailwindcss/oxide-android-arm64': 4.1.14
      '@tailwindcss/oxide-darwin-arm64': 4.1.14
      '@tailwindcss/oxide-darwin-x64': 4.1.14
      '@tailwindcss/oxide-freebsd-x64': 4.1.14
      '@tailwindcss/oxide-linux-arm-gnueabihf': 4.1.14
      '@tailwindcss/oxide-linux-arm64-gnu': 4.1.14
      '@tailwindcss/oxide-linux-arm64-musl': 4.1.14
      '@tailwindcss/oxide-linux-x64-gnu': 4.1.14
      '@tailwindcss/oxide-linux-x64-musl': 4.1.14
      '@tailwindcss/oxide-wasm32-wasi': 4.1.14
      '@tailwindcss/oxide-win32-arm64-msvc': 4.1.14
      '@tailwindcss/oxide-win32-x64-msvc': 4.1.14

  '@tailwindcss/postcss@4.1.14':
    dependencies:
      '@alloc/quick-lru': 5.2.0
      '@tailwindcss/node': 4.1.14
      '@tailwindcss/oxide': 4.1.14
      postcss: 8.5.6
      tailwindcss: 4.1.14

  '@tanstack/query-core@5.90.2': {}

  '@tanstack/react-query@5.90.2(react@19.2.0)':
    dependencies:
      '@tanstack/query-core': 5.90.2
      react: 19.2.0

  '@trpc/client@11.6.0(@trpc/server@11.6.0(typescript@5.9.3))(typescript@5.9.3)':
    dependencies:
      '@trpc/server': 11.6.0(typescript@5.9.3)
      typescript: 5.9.3

  '@trpc/react-query@11.6.0(@tanstack/react-query@5.90.2(react@19.2.0))(@trpc/client@11.6.0(@trpc/server@11.6.0(typescript@5.9.3))(typescript@5.9.3))(@trpc/server@11.6.0(typescript@5.9.3))(react-dom@19.2.0(react@19.2.0))(react@19.2.0)(typescript@5.9.3)':
    dependencies:
      '@tanstack/react-query': 5.90.2(react@19.2.0)
      '@trpc/client': 11.6.0(@trpc/server@11.6.0(typescript@5.9.3))(typescript@5.9.3)
      '@trpc/server': 11.6.0(typescript@5.9.3)
      react: 19.2.0
      react-dom: 19.2.0(react@19.2.0)
      typescript: 5.9.3

  '@trpc/server@11.6.0(typescript@5.9.3)':
    dependencies:
      typescript: 5.9.3

  '@tybys/wasm-util@0.10.1':
    dependencies:
      tslib: 2.8.1
    optional: true

  '@types/aos@3.0.7': {}

  '@types/cookie@0.6.0': {}

  '@types/d3-array@3.2.2': {}

  '@types/d3-color@3.1.3': {}

  '@types/d3-ease@3.0.2': {}

  '@types/d3-interpolate@3.0.4':
    dependencies:
      '@types/d3-color': 3.1.3

  '@types/d3-path@3.1.1': {}

  '@types/d3-scale@4.0.9':
    dependencies:
      '@types/d3-time': 3.0.4

  '@types/d3-shape@3.1.7':
    dependencies:
      '@types/d3-path': 3.1.1

  '@types/d3-time@3.0.4': {}

  '@types/d3-timer@3.0.2': {}

  '@types/estree@1.0.8': {}

  '@types/json-schema@7.0.15': {}

  '@types/json5@0.0.29': {}

  '@types/node@20.19.19':
    dependencies:
      undici-types: 6.21.0

  '@types/pako@2.0.4': {}

  '@types/raf@3.4.3':
    optional: true

  '@types/react-dom@19.2.0(@types/react@19.2.0)':
    dependencies:
      '@types/react': 19.2.0

  '@types/react@19.2.0':
    dependencies:
      csstype: 3.1.3

  '@types/trusted-types@2.0.7':
    optional: true

  '@types/use-sync-external-store@0.0.6': {}

  '@typescript-eslint/eslint-plugin@8.45.0(@typescript-eslint/parser@8.45.0(eslint@9.36.0(jiti@2.6.1))(typescript@5.9.3))(eslint@9.36.0(jiti@2.6.1))(typescript@5.9.3)':
    dependencies:
      '@eslint-community/regexpp': 4.12.1
      '@typescript-eslint/parser': 8.45.0(eslint@9.36.0(jiti@2.6.1))(typescript@5.9.3)
      '@typescript-eslint/scope-manager': 8.45.0
      '@typescript-eslint/type-utils': 8.45.0(eslint@9.36.0(jiti@2.6.1))(typescript@5.9.3)
      '@typescript-eslint/utils': 8.45.0(eslint@9.36.0(jiti@2.6.1))(typescript@5.9.3)
      '@typescript-eslint/visitor-keys': 8.45.0
      eslint: 9.36.0(jiti@2.6.1)
      graphemer: 1.4.0
      ignore: 7.0.5
      natural-compare: 1.4.0
      ts-api-utils: 2.1.0(typescript@5.9.3)
      typescript: 5.9.3
    transitivePeerDependencies:
      - supports-color

  '@typescript-eslint/parser@8.45.0(eslint@9.36.0(jiti@2.6.1))(typescript@5.9.3)':
    dependencies:
      '@typescript-eslint/scope-manager': 8.45.0
      '@typescript-eslint/types': 8.45.0
      '@typescript-eslint/typescript-estree': 8.45.0(typescript@5.9.3)
      '@typescript-eslint/visitor-keys': 8.45.0
      debug: 4.4.3
      eslint: 9.36.0(jiti@2.6.1)
      typescript: 5.9.3
    transitivePeerDependencies:
      - supports-color

  '@typescript-eslint/project-service@8.45.0(typescript@5.9.3)':
    dependencies:
      '@typescript-eslint/tsconfig-utils': 8.45.0(typescript@5.9.3)
      '@typescript-eslint/types': 8.45.0
      debug: 4.4.3
      typescript: 5.9.3
    transitivePeerDependencies:
      - supports-color

  '@typescript-eslint/scope-manager@8.45.0':
    dependencies:
      '@typescript-eslint/types': 8.45.0
      '@typescript-eslint/visitor-keys': 8.45.0

  '@typescript-eslint/tsconfig-utils@8.45.0(typescript@5.9.3)':
    dependencies:
      typescript: 5.9.3

  '@typescript-eslint/type-utils@8.45.0(eslint@9.36.0(jiti@2.6.1))(typescript@5.9.3)':
    dependencies:
      '@typescript-eslint/types': 8.45.0
      '@typescript-eslint/typescript-estree': 8.45.0(typescript@5.9.3)
      '@typescript-eslint/utils': 8.45.0(eslint@9.36.0(jiti@2.6.1))(typescript@5.9.3)
      debug: 4.4.3
      eslint: 9.36.0(jiti@2.6.1)
      ts-api-utils: 2.1.0(typescript@5.9.3)
      typescript: 5.9.3
    transitivePeerDependencies:
      - supports-color

  '@typescript-eslint/types@8.45.0': {}

  '@typescript-eslint/typescript-estree@8.45.0(typescript@5.9.3)':
    dependencies:
      '@typescript-eslint/project-service': 8.45.0(typescript@5.9.3)
      '@typescript-eslint/tsconfig-utils': 8.45.0(typescript@5.9.3)
      '@typescript-eslint/types': 8.45.0
      '@typescript-eslint/visitor-keys': 8.45.0
      debug: 4.4.3
      fast-glob: 3.3.3
      is-glob: 4.0.3
      minimatch: 9.0.5
      semver: 7.7.2
      ts-api-utils: 2.1.0(typescript@5.9.3)
      typescript: 5.9.3
    transitivePeerDependencies:
      - supports-color

  '@typescript-eslint/utils@8.45.0(eslint@9.36.0(jiti@2.6.1))(typescript@5.9.3)':
    dependencies:
      '@eslint-community/eslint-utils': 4.9.0(eslint@9.36.0(jiti@2.6.1))
      '@typescript-eslint/scope-manager': 8.45.0
      '@typescript-eslint/types': 8.45.0
      '@typescript-eslint/typescript-estree': 8.45.0(typescript@5.9.3)
      eslint: 9.36.0(jiti@2.6.1)
      typescript: 5.9.3
    transitivePeerDependencies:
      - supports-color

  '@typescript-eslint/visitor-keys@8.45.0':
    dependencies:
      '@typescript-eslint/types': 8.45.0
      eslint-visitor-keys: 4.2.1

  '@unrs/resolver-binding-android-arm-eabi@1.11.1':
    optional: true

  '@unrs/resolver-binding-android-arm64@1.11.1':
    optional: true

  '@unrs/resolver-binding-darwin-arm64@1.11.1':
    optional: true

  '@unrs/resolver-binding-darwin-x64@1.11.1':
    optional: true

  '@unrs/resolver-binding-freebsd-x64@1.11.1':
    optional: true

  '@unrs/resolver-binding-linux-arm-gnueabihf@1.11.1':
    optional: true

  '@unrs/resolver-binding-linux-arm-musleabihf@1.11.1':
    optional: true

  '@unrs/resolver-binding-linux-arm64-gnu@1.11.1':
    optional: true

  '@unrs/resolver-binding-linux-arm64-musl@1.11.1':
    optional: true

  '@unrs/resolver-binding-linux-ppc64-gnu@1.11.1':
    optional: true

  '@unrs/resolver-binding-linux-riscv64-gnu@1.11.1':
    optional: true

  '@unrs/resolver-binding-linux-riscv64-musl@1.11.1':
    optional: true

  '@unrs/resolver-binding-linux-s390x-gnu@1.11.1':
    optional: true

  '@unrs/resolver-binding-linux-x64-gnu@1.11.1':
    optional: true

  '@unrs/resolver-binding-linux-x64-musl@1.11.1':
    optional: true

  '@unrs/resolver-binding-wasm32-wasi@1.11.1':
    dependencies:
      '@napi-rs/wasm-runtime': 0.2.12
    optional: true

  '@unrs/resolver-binding-win32-arm64-msvc@1.11.1':
    optional: true

  '@unrs/resolver-binding-win32-ia32-msvc@1.11.1':
    optional: true

  '@unrs/resolver-binding-win32-x64-msvc@1.11.1':
    optional: true

  '@vercel/analytics@1.5.0(next@15.5.4(react-dom@19.2.0(react@19.2.0))(react@19.2.0))(react@19.2.0)':
    optionalDependencies:
      next: 15.5.4(react-dom@19.2.0(react@19.2.0))(react@19.2.0)
      react: 19.2.0

  acorn-jsx@5.3.2(acorn@8.15.0):
    dependencies:
      acorn: 8.15.0

  acorn@8.15.0: {}

  ajv@6.12.6:
    dependencies:
      fast-deep-equal: 3.1.3
      fast-json-stable-stringify: 2.1.0
      json-schema-traverse: 0.4.1
      uri-js: 4.4.1

  ansi-styles@4.3.0:
    dependencies:
      color-convert: 2.0.1

  aos@2.3.4:
    dependencies:
      classlist-polyfill: 1.2.0
      lodash.debounce: 4.0.8
      lodash.throttle: 4.1.1

  argparse@2.0.1: {}

  aria-hidden@1.2.6:
    dependencies:
      tslib: 2.8.1

  aria-query@5.3.2: {}

  array-buffer-byte-length@1.0.2:
    dependencies:
      call-bound: 1.0.4
      is-array-buffer: 3.0.5

  array-includes@3.1.9:
    dependencies:
      call-bind: 1.0.8
      call-bound: 1.0.4
      define-properties: 1.2.1
      es-abstract: 1.24.0
      es-object-atoms: 1.1.1
      get-intrinsic: 1.3.0
      is-string: 1.1.1
      math-intrinsics: 1.1.0

  array.prototype.findlast@1.2.5:
    dependencies:
      call-bind: 1.0.8
      define-properties: 1.2.1
      es-abstract: 1.24.0
      es-errors: 1.3.0
      es-object-atoms: 1.1.1
      es-shim-unscopables: 1.1.0

  array.prototype.findlastindex@1.2.6:
    dependencies:
      call-bind: 1.0.8
      call-bound: 1.0.4
      define-properties: 1.2.1
      es-abstract: 1.24.0
      es-errors: 1.3.0
      es-object-atoms: 1.1.1
      es-shim-unscopables: 1.1.0

  array.prototype.flat@1.3.3:
    dependencies:
      call-bind: 1.0.8
      define-properties: 1.2.1
      es-abstract: 1.24.0
      es-shim-unscopables: 1.1.0

  array.prototype.flatmap@1.3.3:
    dependencies:
      call-bind: 1.0.8
      define-properties: 1.2.1
      es-abstract: 1.24.0
      es-shim-unscopables: 1.1.0

  array.prototype.tosorted@1.1.4:
    dependencies:
      call-bind: 1.0.8
      define-properties: 1.2.1
      es-abstract: 1.24.0
      es-errors: 1.3.0
      es-shim-unscopables: 1.1.0

  arraybuffer.prototype.slice@1.0.4:
    dependencies:
      array-buffer-byte-length: 1.0.2
      call-bind: 1.0.8
      define-properties: 1.2.1
      es-abstract: 1.24.0
      es-errors: 1.3.0
      get-intrinsic: 1.3.0
      is-array-buffer: 3.0.5

  ast-types-flow@0.0.8: {}

  async-function@1.0.0: {}

  autoprefixer@10.4.21(postcss@8.5.6):
    dependencies:
      browserslist: 4.26.3
      caniuse-lite: 1.0.30001746
      fraction.js: 4.3.7
      normalize-range: 0.1.2
      picocolors: 1.1.1
      postcss: 8.5.6
      postcss-value-parser: 4.2.0

  available-typed-arrays@1.0.7:
    dependencies:
      possible-typed-array-names: 1.1.0

  axe-core@4.10.3: {}

  axobject-query@4.1.0: {}

  balanced-match@1.0.2: {}

  base64-arraybuffer@1.0.2: {}

  baseline-browser-mapping@2.8.10: {}

  brace-expansion@1.1.12:
    dependencies:
      balanced-match: 1.0.2
      concat-map: 0.0.1

  brace-expansion@2.0.2:
    dependencies:
      balanced-match: 1.0.2

  braces@3.0.3:
    dependencies:
      fill-range: 7.1.1

  browserslist@4.26.3:
    dependencies:
      baseline-browser-mapping: 2.8.10
      caniuse-lite: 1.0.30001746
      electron-to-chromium: 1.5.228
      node-releases: 2.0.21
      update-browserslist-db: 1.1.3(browserslist@4.26.3)

  c12@3.1.0:
    dependencies:
      chokidar: 4.0.3
      confbox: 0.2.2
      defu: 6.1.4
      dotenv: 16.6.1
      exsolve: 1.0.7
      giget: 2.0.0
      jiti: 2.6.1
      ohash: 2.0.11
      pathe: 2.0.3
      perfect-debounce: 1.0.0
      pkg-types: 2.3.0
      rc9: 2.1.2

  call-bind-apply-helpers@1.0.2:
    dependencies:
      es-errors: 1.3.0
      function-bind: 1.1.2

  call-bind@1.0.8:
    dependencies:
      call-bind-apply-helpers: 1.0.2
      es-define-property: 1.0.1
      get-intrinsic: 1.3.0
      set-function-length: 1.2.2

  call-bound@1.0.4:
    dependencies:
      call-bind-apply-helpers: 1.0.2
      get-intrinsic: 1.3.0

  callsites@3.1.0: {}

  caniuse-lite@1.0.30001746: {}

  canvg@3.0.11:
    dependencies:
      '@babel/runtime': 7.28.4
      '@types/raf': 3.4.3
      core-js: 3.45.1
      raf: 3.4.1
      regenerator-runtime: 0.13.11
      rgbcolor: 1.0.1
      stackblur-canvas: 2.7.0
      svg-pathdata: 6.0.3
    optional: true

  chalk@4.1.2:
    dependencies:
      ansi-styles: 4.3.0
      supports-color: 7.2.0

  chokidar@4.0.3:
    dependencies:
      readdirp: 4.1.2

  chownr@3.0.0: {}

  citty@0.1.6:
    dependencies:
      consola: 3.4.2

  class-variance-authority@0.7.1:
    dependencies:
      clsx: 2.1.1

  classlist-polyfill@1.2.0: {}

  client-only@0.0.1: {}

  clsx@2.1.1: {}

  cmdk@1.1.1(@types/react-dom@19.2.0(@types/react@19.2.0))(@types/react@19.2.0)(react-dom@19.2.0(react@19.2.0))(react@19.2.0):
    dependencies:
      '@radix-ui/react-compose-refs': 1.1.2(@types/react@19.2.0)(react@19.2.0)
      '@radix-ui/react-dialog': 1.1.15(@types/react-dom@19.2.0(@types/react@19.2.0))(@types/react@19.2.0)(react-dom@19.2.0(react@19.2.0))(react@19.2.0)
      '@radix-ui/react-id': 1.1.1(@types/react@19.2.0)(react@19.2.0)
      '@radix-ui/react-primitive': 2.1.3(@types/react-dom@19.2.0(@types/react@19.2.0))(@types/react@19.2.0)(react-dom@19.2.0(react@19.2.0))(react@19.2.0)
      react: 19.2.0
      react-dom: 19.2.0(react@19.2.0)
    transitivePeerDependencies:
      - '@types/react'
      - '@types/react-dom'

  color-convert@2.0.1:
    dependencies:
      color-name: 1.1.4

  color-name@1.1.4: {}

  concat-map@0.0.1: {}

  confbox@0.2.2: {}

  consola@3.4.2: {}

  cookie@0.7.1: {}

  copy-anything@3.0.5:
    dependencies:
      is-what: 4.1.16

  core-js@3.45.1:
    optional: true

  cross-spawn@7.0.6:
    dependencies:
      path-key: 3.1.1
      shebang-command: 2.0.0
      which: 2.0.2

  css-blank-pseudo@7.0.1(postcss@8.5.6):
    dependencies:
      postcss: 8.5.6
      postcss-selector-parser: 7.1.0

  css-box-model@1.2.1:
    dependencies:
      tiny-invariant: 1.3.3

  css-has-pseudo@7.0.3(postcss@8.5.6):
    dependencies:
      '@csstools/selector-specificity': 5.0.0(postcss-selector-parser@7.1.0)
      postcss: 8.5.6
      postcss-selector-parser: 7.1.0
      postcss-value-parser: 4.2.0

  css-line-break@2.1.0:
    dependencies:
      utrie: 1.0.2

  css-prefers-color-scheme@10.0.0(postcss@8.5.6):
    dependencies:
      postcss: 8.5.6

  cssdb@8.4.2: {}

  cssesc@3.0.0: {}

  csstype@3.1.3: {}

  d3-array@3.2.4:
    dependencies:
      internmap: 2.0.3

  d3-color@3.1.0: {}

  d3-ease@3.0.1: {}

  d3-format@3.1.0: {}

  d3-interpolate@3.0.1:
    dependencies:
      d3-color: 3.1.0

  d3-path@3.1.0: {}

  d3-scale@4.0.2:
    dependencies:
      d3-array: 3.2.4
      d3-format: 3.1.0
      d3-interpolate: 3.0.1
      d3-time: 3.1.0
      d3-time-format: 4.1.0

  d3-shape@3.2.0:
    dependencies:
      d3-path: 3.1.0

  d3-time-format@4.1.0:
    dependencies:
      d3-time: 3.1.0

  d3-time@3.1.0:
    dependencies:
      d3-array: 3.2.4

  d3-timer@3.0.1: {}

  damerau-levenshtein@1.0.8: {}

  data-view-buffer@1.0.2:
    dependencies:
      call-bound: 1.0.4
      es-errors: 1.3.0
      is-data-view: 1.0.2

  data-view-byte-length@1.0.2:
    dependencies:
      call-bound: 1.0.4
      es-errors: 1.3.0
      is-data-view: 1.0.2

  data-view-byte-offset@1.0.1:
    dependencies:
      call-bound: 1.0.4
      es-errors: 1.3.0
      is-data-view: 1.0.2

  date-fns-jalali@4.1.0-0: {}

  date-fns@4.1.0: {}

  debug@3.2.7:
    dependencies:
      ms: 2.1.3

  debug@4.4.3:
    dependencies:
      ms: 2.1.3

  decimal.js-light@2.5.1: {}

  deep-is@0.1.4: {}

  deepmerge-ts@7.1.5: {}

  define-data-property@1.1.4:
    dependencies:
      es-define-property: 1.0.1
      es-errors: 1.3.0
      gopd: 1.2.0

  define-properties@1.2.1:
    dependencies:
      define-data-property: 1.1.4
      has-property-descriptors: 1.0.2
      object-keys: 1.1.1

  defu@6.1.4: {}

  destr@2.0.5: {}

  detect-libc@2.1.1: {}

  detect-node-es@1.1.0: {}

  doctrine@2.1.0:
    dependencies:
      esutils: 2.0.3

  dom-helpers@5.2.1:
    dependencies:
      '@babel/runtime': 7.28.4
      csstype: 3.1.3

  dompurify@3.2.7:
    optionalDependencies:
      '@types/trusted-types': 2.0.7
    optional: true

  dotenv@16.6.1: {}

  dunder-proto@1.0.1:
    dependencies:
      call-bind-apply-helpers: 1.0.2
      es-errors: 1.3.0
      gopd: 1.2.0

  effect@3.16.12:
    dependencies:
      '@standard-schema/spec': 1.0.0
      fast-check: 3.23.2

  electron-to-chromium@1.5.228: {}

  embla-carousel-react@8.6.0(react@19.2.0):
    dependencies:
      embla-carousel: 8.6.0
      embla-carousel-reactive-utils: 8.6.0(embla-carousel@8.6.0)
      react: 19.2.0

  embla-carousel-reactive-utils@8.6.0(embla-carousel@8.6.0):
    dependencies:
      embla-carousel: 8.6.0

  embla-carousel@8.6.0: {}

  emoji-regex@9.2.2: {}

  empathic@2.0.0: {}

  enhanced-resolve@5.18.3:
    dependencies:
      graceful-fs: 4.2.11
      tapable: 2.2.3

  es-abstract@1.24.0:
    dependencies:
      array-buffer-byte-length: 1.0.2
      arraybuffer.prototype.slice: 1.0.4
      available-typed-arrays: 1.0.7
      call-bind: 1.0.8
      call-bound: 1.0.4
      data-view-buffer: 1.0.2
      data-view-byte-length: 1.0.2
      data-view-byte-offset: 1.0.1
      es-define-property: 1.0.1
      es-errors: 1.3.0
      es-object-atoms: 1.1.1
      es-set-tostringtag: 2.1.0
      es-to-primitive: 1.3.0
      function.prototype.name: 1.1.8
      get-intrinsic: 1.3.0
      get-proto: 1.0.1
      get-symbol-description: 1.1.0
      globalthis: 1.0.4
      gopd: 1.2.0
      has-property-descriptors: 1.0.2
      has-proto: 1.2.0
      has-symbols: 1.1.0
      hasown: 2.0.2
      internal-slot: 1.1.0
      is-array-buffer: 3.0.5
      is-callable: 1.2.7
      is-data-view: 1.0.2
      is-negative-zero: 2.0.3
      is-regex: 1.2.1
      is-set: 2.0.3
      is-shared-array-buffer: 1.0.4
      is-string: 1.1.1
      is-typed-array: 1.1.15
      is-weakref: 1.1.1
      math-intrinsics: 1.1.0
      object-inspect: 1.13.4
      object-keys: 1.1.1
      object.assign: 4.1.7
      own-keys: 1.0.1
      regexp.prototype.flags: 1.5.4
      safe-array-concat: 1.1.3
      safe-push-apply: 1.0.0
      safe-regex-test: 1.1.0
      set-proto: 1.0.0
      stop-iteration-iterator: 1.1.0
      string.prototype.trim: 1.2.10
      string.prototype.trimend: 1.0.9
      string.prototype.trimstart: 1.0.8
      typed-array-buffer: 1.0.3
      typed-array-byte-length: 1.0.3
      typed-array-byte-offset: 1.0.4
      typed-array-length: 1.0.7
      unbox-primitive: 1.1.0
      which-typed-array: 1.1.19

  es-define-property@1.0.1: {}

  es-errors@1.3.0: {}

  es-iterator-helpers@1.2.1:
    dependencies:
      call-bind: 1.0.8
      call-bound: 1.0.4
      define-properties: 1.2.1
      es-abstract: 1.24.0
      es-errors: 1.3.0
      es-set-tostringtag: 2.1.0
      function-bind: 1.1.2
      get-intrinsic: 1.3.0
      globalthis: 1.0.4
      gopd: 1.2.0
      has-property-descriptors: 1.0.2
      has-proto: 1.2.0
      has-symbols: 1.1.0
      internal-slot: 1.1.0
      iterator.prototype: 1.1.5
      safe-array-concat: 1.1.3

  es-object-atoms@1.1.1:
    dependencies:
      es-errors: 1.3.0

  es-set-tostringtag@2.1.0:
    dependencies:
      es-errors: 1.3.0
      get-intrinsic: 1.3.0
      has-tostringtag: 1.0.2
      hasown: 2.0.2

  es-shim-unscopables@1.1.0:
    dependencies:
      hasown: 2.0.2

  es-to-primitive@1.3.0:
    dependencies:
      is-callable: 1.2.7
      is-date-object: 1.1.0
      is-symbol: 1.1.1

  escalade@3.2.0: {}

  escape-string-regexp@4.0.0: {}

  eslint-config-next@15.5.4(eslint@9.36.0(jiti@2.6.1))(typescript@5.9.3):
    dependencies:
      '@next/eslint-plugin-next': 15.5.4
      '@rushstack/eslint-patch': 1.12.0
      '@typescript-eslint/eslint-plugin': 8.45.0(@typescript-eslint/parser@8.45.0(eslint@9.36.0(jiti@2.6.1))(typescript@5.9.3))(eslint@9.36.0(jiti@2.6.1))(typescript@5.9.3)
      '@typescript-eslint/parser': 8.45.0(eslint@9.36.0(jiti@2.6.1))(typescript@5.9.3)
      eslint: 9.36.0(jiti@2.6.1)
      eslint-import-resolver-node: 0.3.9
      eslint-import-resolver-typescript: 3.10.1(eslint-plugin-import@2.32.0)(eslint@9.36.0(jiti@2.6.1))
      eslint-plugin-import: 2.32.0(@typescript-eslint/parser@8.45.0(eslint@9.36.0(jiti@2.6.1))(typescript@5.9.3))(eslint-import-resolver-typescript@3.10.1)(eslint@9.36.0(jiti@2.6.1))
      eslint-plugin-jsx-a11y: 6.10.2(eslint@9.36.0(jiti@2.6.1))
      eslint-plugin-react: 7.37.5(eslint@9.36.0(jiti@2.6.1))
      eslint-plugin-react-hooks: 5.2.0(eslint@9.36.0(jiti@2.6.1))
    optionalDependencies:
      typescript: 5.9.3
    transitivePeerDependencies:
      - eslint-import-resolver-webpack
      - eslint-plugin-import-x
      - supports-color

  eslint-import-resolver-node@0.3.9:
    dependencies:
      debug: 3.2.7
      is-core-module: 2.16.1
      resolve: 1.22.10
    transitivePeerDependencies:
      - supports-color

  eslint-import-resolver-typescript@3.10.1(eslint-plugin-import@2.32.0)(eslint@9.36.0(jiti@2.6.1)):
    dependencies:
      '@nolyfill/is-core-module': 1.0.39
      debug: 4.4.3
      eslint: 9.36.0(jiti@2.6.1)
      get-tsconfig: 4.10.1
      is-bun-module: 2.0.0
      stable-hash: 0.0.5
      tinyglobby: 0.2.15
      unrs-resolver: 1.11.1
    optionalDependencies:
      eslint-plugin-import: 2.32.0(@typescript-eslint/parser@8.45.0(eslint@9.36.0(jiti@2.6.1))(typescript@5.9.3))(eslint-import-resolver-typescript@3.10.1)(eslint@9.36.0(jiti@2.6.1))
    transitivePeerDependencies:
      - supports-color

  eslint-module-utils@2.12.1(@typescript-eslint/parser@8.45.0(eslint@9.36.0(jiti@2.6.1))(typescript@5.9.3))(eslint-import-resolver-node@0.3.9)(eslint-import-resolver-typescript@3.10.1)(eslint@9.36.0(jiti@2.6.1)):
    dependencies:
      debug: 3.2.7
    optionalDependencies:
      '@typescript-eslint/parser': 8.45.0(eslint@9.36.0(jiti@2.6.1))(typescript@5.9.3)
      eslint: 9.36.0(jiti@2.6.1)
      eslint-import-resolver-node: 0.3.9
      eslint-import-resolver-typescript: 3.10.1(eslint-plugin-import@2.32.0)(eslint@9.36.0(jiti@2.6.1))
    transitivePeerDependencies:
      - supports-color

  eslint-plugin-import@2.32.0(@typescript-eslint/parser@8.45.0(eslint@9.36.0(jiti@2.6.1))(typescript@5.9.3))(eslint-import-resolver-typescript@3.10.1)(eslint@9.36.0(jiti@2.6.1)):
    dependencies:
      '@rtsao/scc': 1.1.0
      array-includes: 3.1.9
      array.prototype.findlastindex: 1.2.6
      array.prototype.flat: 1.3.3
      array.prototype.flatmap: 1.3.3
      debug: 3.2.7
      doctrine: 2.1.0
      eslint: 9.36.0(jiti@2.6.1)
      eslint-import-resolver-node: 0.3.9
      eslint-module-utils: 2.12.1(@typescript-eslint/parser@8.45.0(eslint@9.36.0(jiti@2.6.1))(typescript@5.9.3))(eslint-import-resolver-node@0.3.9)(eslint-import-resolver-typescript@3.10.1)(eslint@9.36.0(jiti@2.6.1))
      hasown: 2.0.2
      is-core-module: 2.16.1
      is-glob: 4.0.3
      minimatch: 3.1.2
      object.fromentries: 2.0.8
      object.groupby: 1.0.3
      object.values: 1.2.1
      semver: 6.3.1
      string.prototype.trimend: 1.0.9
      tsconfig-paths: 3.15.0
    optionalDependencies:
      '@typescript-eslint/parser': 8.45.0(eslint@9.36.0(jiti@2.6.1))(typescript@5.9.3)
    transitivePeerDependencies:
      - eslint-import-resolver-typescript
      - eslint-import-resolver-webpack
      - supports-color

  eslint-plugin-jsx-a11y@6.10.2(eslint@9.36.0(jiti@2.6.1)):
    dependencies:
      aria-query: 5.3.2
      array-includes: 3.1.9
      array.prototype.flatmap: 1.3.3
      ast-types-flow: 0.0.8
      axe-core: 4.10.3
      axobject-query: 4.1.0
      damerau-levenshtein: 1.0.8
      emoji-regex: 9.2.2
      eslint: 9.36.0(jiti@2.6.1)
      hasown: 2.0.2
      jsx-ast-utils: 3.3.5
      language-tags: 1.0.9
      minimatch: 3.1.2
      object.fromentries: 2.0.8
      safe-regex-test: 1.1.0
      string.prototype.includes: 2.0.1

  eslint-plugin-react-hooks@5.2.0(eslint@9.36.0(jiti@2.6.1)):
    dependencies:
      eslint: 9.36.0(jiti@2.6.1)

  eslint-plugin-react@7.37.5(eslint@9.36.0(jiti@2.6.1)):
    dependencies:
      array-includes: 3.1.9
      array.prototype.findlast: 1.2.5
      array.prototype.flatmap: 1.3.3
      array.prototype.tosorted: 1.1.4
      doctrine: 2.1.0
      es-iterator-helpers: 1.2.1
      eslint: 9.36.0(jiti@2.6.1)
      estraverse: 5.3.0
      hasown: 2.0.2
      jsx-ast-utils: 3.3.5
      minimatch: 3.1.2
      object.entries: 1.1.9
      object.fromentries: 2.0.8
      object.values: 1.2.1
      prop-types: 15.8.1
      resolve: 2.0.0-next.5
      semver: 6.3.1
      string.prototype.matchall: 4.0.12
      string.prototype.repeat: 1.0.0

  eslint-scope@8.4.0:
    dependencies:
      esrecurse: 4.3.0
      estraverse: 5.3.0

  eslint-visitor-keys@3.4.3: {}

  eslint-visitor-keys@4.2.1: {}

  eslint@9.36.0(jiti@2.6.1):
    dependencies:
      '@eslint-community/eslint-utils': 4.9.0(eslint@9.36.0(jiti@2.6.1))
      '@eslint-community/regexpp': 4.12.1
      '@eslint/config-array': 0.21.0
      '@eslint/config-helpers': 0.3.1
      '@eslint/core': 0.15.2
      '@eslint/eslintrc': 3.3.1
      '@eslint/js': 9.36.0
      '@eslint/plugin-kit': 0.3.5
      '@humanfs/node': 0.16.7
      '@humanwhocodes/module-importer': 1.0.1
      '@humanwhocodes/retry': 0.4.3
      '@types/estree': 1.0.8
      '@types/json-schema': 7.0.15
      ajv: 6.12.6
      chalk: 4.1.2
      cross-spawn: 7.0.6
      debug: 4.4.3
      escape-string-regexp: 4.0.0
      eslint-scope: 8.4.0
      eslint-visitor-keys: 4.2.1
      espree: 10.4.0
      esquery: 1.6.0
      esutils: 2.0.3
      fast-deep-equal: 3.1.3
      file-entry-cache: 8.0.0
      find-up: 5.0.0
      glob-parent: 6.0.2
      ignore: 5.3.2
      imurmurhash: 0.1.4
      is-glob: 4.0.3
      json-stable-stringify-without-jsonify: 1.0.1
      lodash.merge: 4.6.2
      minimatch: 3.1.2
      natural-compare: 1.4.0
      optionator: 0.9.4
    optionalDependencies:
      jiti: 2.6.1
    transitivePeerDependencies:
      - supports-color

  espree@10.4.0:
    dependencies:
      acorn: 8.15.0
      acorn-jsx: 5.3.2(acorn@8.15.0)
      eslint-visitor-keys: 4.2.1

  esquery@1.6.0:
    dependencies:
      estraverse: 5.3.0

  esrecurse@4.3.0:
    dependencies:
      estraverse: 5.3.0

  estraverse@5.3.0: {}

  esutils@2.0.3: {}

  eventemitter3@4.0.7: {}

  exsolve@1.0.7: {}

  fast-check@3.23.2:
    dependencies:
      pure-rand: 6.1.0

  fast-deep-equal@3.1.3: {}

  fast-equals@5.3.2: {}

  fast-glob@3.3.1:
    dependencies:
      '@nodelib/fs.stat': 2.0.5
      '@nodelib/fs.walk': 1.2.8
      glob-parent: 5.1.2
      merge2: 1.4.1
      micromatch: 4.0.8

  fast-glob@3.3.3:
    dependencies:
      '@nodelib/fs.stat': 2.0.5
      '@nodelib/fs.walk': 1.2.8
      glob-parent: 5.1.2
      merge2: 1.4.1
      micromatch: 4.0.8

  fast-json-stable-stringify@2.1.0: {}

  fast-levenshtein@2.0.6: {}

  fast-png@6.4.0:
    dependencies:
      '@types/pako': 2.0.4
      iobuffer: 5.4.0
      pako: 2.1.0

  fastq@1.19.1:
    dependencies:
      reusify: 1.1.0

  fdir@6.5.0(picomatch@4.0.3):
    optionalDependencies:
      picomatch: 4.0.3

  fflate@0.8.2: {}

  file-entry-cache@8.0.0:
    dependencies:
      flat-cache: 4.0.1

  fill-range@7.1.1:
    dependencies:
      to-regex-range: 5.0.1

  find-up@5.0.0:
    dependencies:
      locate-path: 6.0.0
      path-exists: 4.0.0

  flat-cache@4.0.1:
    dependencies:
      flatted: 3.3.3
      keyv: 4.5.4

  flatted@3.3.3: {}

  for-each@0.3.5:
    dependencies:
      is-callable: 1.2.7

  fraction.js@4.3.7: {}

  framer-motion@12.23.22(react-dom@19.2.0(react@19.2.0))(react@19.2.0):
    dependencies:
      motion-dom: 12.23.21
      motion-utils: 12.23.6
      tslib: 2.8.1
    optionalDependencies:
      react: 19.2.0
      react-dom: 19.2.0(react@19.2.0)

  function-bind@1.1.2: {}

  function.prototype.name@1.1.8:
    dependencies:
      call-bind: 1.0.8
      call-bound: 1.0.4
      define-properties: 1.2.1
      functions-have-names: 1.2.3
      hasown: 2.0.2
      is-callable: 1.2.7

  functions-have-names@1.2.3: {}

<<<<<<< HEAD
  geist@1.5.1(next@15.5.3(react-dom@19.1.1(react@19.1.1))(react@19.1.1)):
    dependencies:
      next: 15.5.3(react-dom@19.1.1(react@19.1.1))(react@19.1.1)
=======
  geist@1.5.1(next@15.5.4(react-dom@19.2.0(react@19.2.0))(react@19.2.0)):
    dependencies:
      next: 15.5.4(react-dom@19.2.0(react@19.2.0))(react@19.2.0)

  generator-function@2.0.1: {}
>>>>>>> db1fe808

  get-intrinsic@1.3.0:
    dependencies:
      call-bind-apply-helpers: 1.0.2
      es-define-property: 1.0.1
      es-errors: 1.3.0
      es-object-atoms: 1.1.1
      function-bind: 1.1.2
      get-proto: 1.0.1
      gopd: 1.2.0
      has-symbols: 1.1.0
      hasown: 2.0.2
      math-intrinsics: 1.1.0

  get-nonce@1.0.1: {}

  get-proto@1.0.1:
    dependencies:
      dunder-proto: 1.0.1
      es-object-atoms: 1.1.1

  get-symbol-description@1.1.0:
    dependencies:
      call-bound: 1.0.4
      es-errors: 1.3.0
      get-intrinsic: 1.3.0

  get-tsconfig@4.10.1:
    dependencies:
      resolve-pkg-maps: 1.0.0

  giget@2.0.0:
    dependencies:
      citty: 0.1.6
      consola: 3.4.2
      defu: 6.1.4
      node-fetch-native: 1.6.7
      nypm: 0.6.2
      pathe: 2.0.3

  glob-parent@5.1.2:
    dependencies:
      is-glob: 4.0.3

  glob-parent@6.0.2:
    dependencies:
      is-glob: 4.0.3

  globals@14.0.0: {}

  globalthis@1.0.4:
    dependencies:
      define-properties: 1.2.1
      gopd: 1.2.0

  gopd@1.2.0: {}

  graceful-fs@4.2.11: {}

  graphemer@1.4.0: {}

  has-bigints@1.1.0: {}

  has-flag@4.0.0: {}

  has-property-descriptors@1.0.2:
    dependencies:
      es-define-property: 1.0.1

  has-proto@1.2.0:
    dependencies:
      dunder-proto: 1.0.1

  has-symbols@1.1.0: {}

  has-tostringtag@1.0.2:
    dependencies:
      has-symbols: 1.1.0

  hasown@2.0.2:
    dependencies:
      function-bind: 1.1.2

  html2canvas@1.4.1:
    dependencies:
      css-line-break: 2.1.0
      text-segmentation: 1.0.3

  ignore@5.3.2: {}

  ignore@7.0.5: {}

  import-fresh@3.3.1:
    dependencies:
      parent-module: 1.0.1
      resolve-from: 4.0.0

  imurmurhash@0.1.4: {}

  input-otp@1.4.2(react-dom@19.2.0(react@19.2.0))(react@19.2.0):
    dependencies:
      react: 19.2.0
      react-dom: 19.2.0(react@19.2.0)

  internal-slot@1.1.0:
    dependencies:
      es-errors: 1.3.0
      hasown: 2.0.2
      side-channel: 1.1.0

  internmap@2.0.3: {}

  iobuffer@5.4.0: {}

  is-array-buffer@3.0.5:
    dependencies:
      call-bind: 1.0.8
      call-bound: 1.0.4
      get-intrinsic: 1.3.0

  is-async-function@2.1.1:
    dependencies:
      async-function: 1.0.0
      call-bound: 1.0.4
      get-proto: 1.0.1
      has-tostringtag: 1.0.2
      safe-regex-test: 1.1.0

  is-bigint@1.1.0:
    dependencies:
      has-bigints: 1.1.0

  is-boolean-object@1.2.2:
    dependencies:
      call-bound: 1.0.4
      has-tostringtag: 1.0.2

  is-bun-module@2.0.0:
    dependencies:
      semver: 7.7.2

  is-callable@1.2.7: {}

  is-core-module@2.16.1:
    dependencies:
      hasown: 2.0.2

  is-data-view@1.0.2:
    dependencies:
      call-bound: 1.0.4
      get-intrinsic: 1.3.0
      is-typed-array: 1.1.15

  is-date-object@1.1.0:
    dependencies:
      call-bound: 1.0.4
      has-tostringtag: 1.0.2

  is-extglob@2.1.1: {}

  is-finalizationregistry@1.1.1:
    dependencies:
      call-bound: 1.0.4

  is-generator-function@1.1.2:
    dependencies:
      call-bound: 1.0.4
      generator-function: 2.0.1
      get-proto: 1.0.1
      has-tostringtag: 1.0.2
      safe-regex-test: 1.1.0

  is-glob@4.0.3:
    dependencies:
      is-extglob: 2.1.1

  is-map@2.0.3: {}

  is-negative-zero@2.0.3: {}

  is-number-object@1.1.1:
    dependencies:
      call-bound: 1.0.4
      has-tostringtag: 1.0.2

  is-number@7.0.0: {}

  is-regex@1.2.1:
    dependencies:
      call-bound: 1.0.4
      gopd: 1.2.0
      has-tostringtag: 1.0.2
      hasown: 2.0.2

  is-set@2.0.3: {}

  is-shared-array-buffer@1.0.4:
    dependencies:
      call-bound: 1.0.4

  is-string@1.1.1:
    dependencies:
      call-bound: 1.0.4
      has-tostringtag: 1.0.2

  is-symbol@1.1.1:
    dependencies:
      call-bound: 1.0.4
      has-symbols: 1.1.0
      safe-regex-test: 1.1.0

  is-typed-array@1.1.15:
    dependencies:
      which-typed-array: 1.1.19

  is-weakmap@2.0.2: {}

  is-weakref@1.1.1:
    dependencies:
      call-bound: 1.0.4

  is-weakset@2.0.4:
    dependencies:
      call-bound: 1.0.4
      get-intrinsic: 1.3.0

  is-what@4.1.16: {}

  isarray@2.0.5: {}

  isexe@2.0.0: {}

  iterator.prototype@1.1.5:
    dependencies:
      define-data-property: 1.1.4
      es-object-atoms: 1.1.1
      get-intrinsic: 1.3.0
      get-proto: 1.0.1
      has-symbols: 1.1.0
      set-function-name: 2.0.2

  jiti@2.6.1: {}

  jose@5.10.0: {}

  jose@6.1.0: {}

  js-tokens@4.0.0: {}

  js-yaml@4.1.0:
    dependencies:
      argparse: 2.0.1

  json-buffer@3.0.1: {}

  json-schema-traverse@0.4.1: {}

  json-stable-stringify-without-jsonify@1.0.1: {}

  json5@1.0.2:
    dependencies:
      minimist: 1.2.8

  jspdf@3.0.3:
    dependencies:
      '@babel/runtime': 7.28.4
      fast-png: 6.4.0
      fflate: 0.8.2
    optionalDependencies:
      canvg: 3.0.11
      core-js: 3.45.1
      dompurify: 3.2.7
      html2canvas: 1.4.1

  jsx-ast-utils@3.3.5:
    dependencies:
      array-includes: 3.1.9
      array.prototype.flat: 1.3.3
      object.assign: 4.1.7
      object.values: 1.2.1

  keyv@4.5.4:
    dependencies:
      json-buffer: 3.0.1

  language-subtag-registry@0.3.23: {}

  language-tags@1.0.9:
    dependencies:
      language-subtag-registry: 0.3.23

  levn@0.4.1:
    dependencies:
      prelude-ls: 1.2.1
      type-check: 0.4.0

  lightningcss-darwin-arm64@1.30.1:
    optional: true

  lightningcss-darwin-x64@1.30.1:
    optional: true

  lightningcss-freebsd-x64@1.30.1:
    optional: true

  lightningcss-linux-arm-gnueabihf@1.30.1:
    optional: true

  lightningcss-linux-arm64-gnu@1.30.1:
    optional: true

  lightningcss-linux-arm64-musl@1.30.1:
    optional: true

  lightningcss-linux-x64-gnu@1.30.1:
    optional: true

  lightningcss-linux-x64-musl@1.30.1:
    optional: true

  lightningcss-win32-arm64-msvc@1.30.1:
    optional: true

  lightningcss-win32-x64-msvc@1.30.1:
    optional: true

  lightningcss@1.30.1:
    dependencies:
      detect-libc: 2.1.1
    optionalDependencies:
      lightningcss-darwin-arm64: 1.30.1
      lightningcss-darwin-x64: 1.30.1
      lightningcss-freebsd-x64: 1.30.1
      lightningcss-linux-arm-gnueabihf: 1.30.1
      lightningcss-linux-arm64-gnu: 1.30.1
      lightningcss-linux-arm64-musl: 1.30.1
      lightningcss-linux-x64-gnu: 1.30.1
      lightningcss-linux-x64-musl: 1.30.1
      lightningcss-win32-arm64-msvc: 1.30.1
      lightningcss-win32-x64-msvc: 1.30.1

  locate-path@6.0.0:
    dependencies:
      p-locate: 5.0.0

  lodash.debounce@4.0.8: {}

  lodash.merge@4.6.2: {}

  lodash.throttle@4.1.1: {}

  lodash@4.17.21: {}

  loose-envify@1.4.0:
    dependencies:
      js-tokens: 4.0.0

  lucide-react@0.515.0(react@19.2.0):
    dependencies:
      react: 19.2.0

  magic-string@0.30.19:
    dependencies:
      '@jridgewell/sourcemap-codec': 1.5.5

  math-intrinsics@1.1.0: {}

  merge2@1.4.1: {}

  micromatch@4.0.8:
    dependencies:
      braces: 3.0.3
      picomatch: 2.3.1

  minimatch@3.1.2:
    dependencies:
      brace-expansion: 1.1.12

  minimatch@9.0.5:
    dependencies:
      brace-expansion: 2.0.2

  minimist@1.2.8: {}

  minipass@7.1.2: {}

  minizlib@3.1.0:
    dependencies:
      minipass: 7.1.2

  motion-dom@12.23.21:
    dependencies:
      motion-utils: 12.23.6

  motion-utils@12.23.6: {}

  ms@2.1.3: {}

  nanoid@3.3.11: {}

  napi-postinstall@0.3.3: {}

  natural-compare@1.4.0: {}

  next-auth@5.0.0-beta.25(next@15.5.4(react-dom@19.2.0(react@19.2.0))(react@19.2.0))(react@19.2.0):
    dependencies:
      '@auth/core': 0.37.2
      next: 15.5.4(react-dom@19.2.0(react@19.2.0))(react@19.2.0)
      react: 19.2.0

  next-themes@0.4.6(react-dom@19.2.0(react@19.2.0))(react@19.2.0):
    dependencies:
      react: 19.2.0
      react-dom: 19.2.0(react@19.2.0)

  next@15.5.4(react-dom@19.2.0(react@19.2.0))(react@19.2.0):
    dependencies:
      '@next/env': 15.5.4
      '@swc/helpers': 0.5.15
      caniuse-lite: 1.0.30001746
      postcss: 8.4.31
      react: 19.2.0
      react-dom: 19.2.0(react@19.2.0)
      styled-jsx: 5.1.6(react@19.2.0)
    optionalDependencies:
      '@next/swc-darwin-arm64': 15.5.4
      '@next/swc-darwin-x64': 15.5.4
      '@next/swc-linux-arm64-gnu': 15.5.4
      '@next/swc-linux-arm64-musl': 15.5.4
      '@next/swc-linux-x64-gnu': 15.5.4
      '@next/swc-linux-x64-musl': 15.5.4
      '@next/swc-win32-arm64-msvc': 15.5.4
      '@next/swc-win32-x64-msvc': 15.5.4
      sharp: 0.34.4
    transitivePeerDependencies:
      - '@babel/core'
      - babel-plugin-macros

  node-fetch-native@1.6.7: {}

  node-releases@2.0.21: {}

  normalize-range@0.1.2: {}

  nypm@0.6.2:
    dependencies:
      citty: 0.1.6
      consola: 3.4.2
      pathe: 2.0.3
      pkg-types: 2.3.0
      tinyexec: 1.0.1

  oauth4webapi@3.8.2: {}

  object-assign@4.1.1: {}

  object-inspect@1.13.4: {}

  object-keys@1.1.1: {}

  object.assign@4.1.7:
    dependencies:
      call-bind: 1.0.8
      call-bound: 1.0.4
      define-properties: 1.2.1
      es-object-atoms: 1.1.1
      has-symbols: 1.1.0
      object-keys: 1.1.1

  object.entries@1.1.9:
    dependencies:
      call-bind: 1.0.8
      call-bound: 1.0.4
      define-properties: 1.2.1
      es-object-atoms: 1.1.1

  object.fromentries@2.0.8:
    dependencies:
      call-bind: 1.0.8
      define-properties: 1.2.1
      es-abstract: 1.24.0
      es-object-atoms: 1.1.1

  object.groupby@1.0.3:
    dependencies:
      call-bind: 1.0.8
      define-properties: 1.2.1
      es-abstract: 1.24.0

  object.values@1.2.1:
    dependencies:
      call-bind: 1.0.8
      call-bound: 1.0.4
      define-properties: 1.2.1
      es-object-atoms: 1.1.1

  ohash@2.0.11: {}

  optionator@0.9.4:
    dependencies:
      deep-is: 0.1.4
      fast-levenshtein: 2.0.6
      levn: 0.4.1
      prelude-ls: 1.2.1
      type-check: 0.4.0
      word-wrap: 1.2.5

  own-keys@1.0.1:
    dependencies:
      get-intrinsic: 1.3.0
      object-keys: 1.1.1
      safe-push-apply: 1.0.0

  p-limit@3.1.0:
    dependencies:
      yocto-queue: 0.1.0

  p-locate@5.0.0:
    dependencies:
      p-limit: 3.1.0

  pako@2.1.0: {}

  parent-module@1.0.1:
    dependencies:
      callsites: 3.1.0

  path-exists@4.0.0: {}

  path-key@3.1.1: {}

  path-parse@1.0.7: {}

  pathe@2.0.3: {}

  perfect-debounce@1.0.0: {}

  performance-now@2.1.0:
    optional: true

  picocolors@1.1.1: {}

  picomatch@2.3.1: {}

  picomatch@4.0.3: {}

  pkg-types@2.3.0:
    dependencies:
      confbox: 0.2.2
      exsolve: 1.0.7
      pathe: 2.0.3

  possible-typed-array-names@1.1.0: {}

  postcss-attribute-case-insensitive@7.0.1(postcss@8.5.6):
    dependencies:
      postcss: 8.5.6
      postcss-selector-parser: 7.1.0

  postcss-clamp@4.1.0(postcss@8.5.6):
    dependencies:
      postcss: 8.5.6
      postcss-value-parser: 4.2.0

  postcss-color-functional-notation@7.0.12(postcss@8.5.6):
    dependencies:
      '@csstools/css-color-parser': 3.1.0(@csstools/css-parser-algorithms@3.0.5(@csstools/css-tokenizer@3.0.4))(@csstools/css-tokenizer@3.0.4)
      '@csstools/css-parser-algorithms': 3.0.5(@csstools/css-tokenizer@3.0.4)
      '@csstools/css-tokenizer': 3.0.4
      '@csstools/postcss-progressive-custom-properties': 4.2.1(postcss@8.5.6)
      '@csstools/utilities': 2.0.0(postcss@8.5.6)
      postcss: 8.5.6

  postcss-color-hex-alpha@10.0.0(postcss@8.5.6):
    dependencies:
      '@csstools/utilities': 2.0.0(postcss@8.5.6)
      postcss: 8.5.6
      postcss-value-parser: 4.2.0

  postcss-color-rebeccapurple@10.0.0(postcss@8.5.6):
    dependencies:
      '@csstools/utilities': 2.0.0(postcss@8.5.6)
      postcss: 8.5.6
      postcss-value-parser: 4.2.0

  postcss-custom-media@11.0.6(postcss@8.5.6):
    dependencies:
      '@csstools/cascade-layer-name-parser': 2.0.5(@csstools/css-parser-algorithms@3.0.5(@csstools/css-tokenizer@3.0.4))(@csstools/css-tokenizer@3.0.4)
      '@csstools/css-parser-algorithms': 3.0.5(@csstools/css-tokenizer@3.0.4)
      '@csstools/css-tokenizer': 3.0.4
      '@csstools/media-query-list-parser': 4.0.3(@csstools/css-parser-algorithms@3.0.5(@csstools/css-tokenizer@3.0.4))(@csstools/css-tokenizer@3.0.4)
      postcss: 8.5.6

  postcss-custom-properties@14.0.6(postcss@8.5.6):
    dependencies:
      '@csstools/cascade-layer-name-parser': 2.0.5(@csstools/css-parser-algorithms@3.0.5(@csstools/css-tokenizer@3.0.4))(@csstools/css-tokenizer@3.0.4)
      '@csstools/css-parser-algorithms': 3.0.5(@csstools/css-tokenizer@3.0.4)
      '@csstools/css-tokenizer': 3.0.4
      '@csstools/utilities': 2.0.0(postcss@8.5.6)
      postcss: 8.5.6
      postcss-value-parser: 4.2.0

  postcss-custom-selectors@8.0.5(postcss@8.5.6):
    dependencies:
      '@csstools/cascade-layer-name-parser': 2.0.5(@csstools/css-parser-algorithms@3.0.5(@csstools/css-tokenizer@3.0.4))(@csstools/css-tokenizer@3.0.4)
      '@csstools/css-parser-algorithms': 3.0.5(@csstools/css-tokenizer@3.0.4)
      '@csstools/css-tokenizer': 3.0.4
      postcss: 8.5.6
      postcss-selector-parser: 7.1.0

  postcss-dir-pseudo-class@9.0.1(postcss@8.5.6):
    dependencies:
      postcss: 8.5.6
      postcss-selector-parser: 7.1.0

  postcss-double-position-gradients@6.0.4(postcss@8.5.6):
    dependencies:
      '@csstools/postcss-progressive-custom-properties': 4.2.1(postcss@8.5.6)
      '@csstools/utilities': 2.0.0(postcss@8.5.6)
      postcss: 8.5.6
      postcss-value-parser: 4.2.0

  postcss-focus-visible@10.0.1(postcss@8.5.6):
    dependencies:
      postcss: 8.5.6
      postcss-selector-parser: 7.1.0

  postcss-focus-within@9.0.1(postcss@8.5.6):
    dependencies:
      postcss: 8.5.6
      postcss-selector-parser: 7.1.0

  postcss-font-variant@5.0.0(postcss@8.5.6):
    dependencies:
      postcss: 8.5.6

  postcss-gap-properties@6.0.0(postcss@8.5.6):
    dependencies:
      postcss: 8.5.6

  postcss-image-set-function@7.0.0(postcss@8.5.6):
    dependencies:
      '@csstools/utilities': 2.0.0(postcss@8.5.6)
      postcss: 8.5.6
      postcss-value-parser: 4.2.0

  postcss-lab-function@7.0.12(postcss@8.5.6):
    dependencies:
      '@csstools/css-color-parser': 3.1.0(@csstools/css-parser-algorithms@3.0.5(@csstools/css-tokenizer@3.0.4))(@csstools/css-tokenizer@3.0.4)
      '@csstools/css-parser-algorithms': 3.0.5(@csstools/css-tokenizer@3.0.4)
      '@csstools/css-tokenizer': 3.0.4
      '@csstools/postcss-progressive-custom-properties': 4.2.1(postcss@8.5.6)
      '@csstools/utilities': 2.0.0(postcss@8.5.6)
      postcss: 8.5.6

  postcss-logical@8.1.0(postcss@8.5.6):
    dependencies:
      postcss: 8.5.6
      postcss-value-parser: 4.2.0

  postcss-nesting@13.0.2(postcss@8.5.6):
    dependencies:
      '@csstools/selector-resolve-nested': 3.1.0(postcss-selector-parser@7.1.0)
      '@csstools/selector-specificity': 5.0.0(postcss-selector-parser@7.1.0)
      postcss: 8.5.6
      postcss-selector-parser: 7.1.0

  postcss-opacity-percentage@3.0.0(postcss@8.5.6):
    dependencies:
      postcss: 8.5.6

  postcss-overflow-shorthand@6.0.0(postcss@8.5.6):
    dependencies:
      postcss: 8.5.6
      postcss-value-parser: 4.2.0

  postcss-page-break@3.0.4(postcss@8.5.6):
    dependencies:
      postcss: 8.5.6

  postcss-place@10.0.0(postcss@8.5.6):
    dependencies:
      postcss: 8.5.6
      postcss-value-parser: 4.2.0

  postcss-preset-env@10.4.0(postcss@8.5.6):
    dependencies:
      '@csstools/postcss-alpha-function': 1.0.1(postcss@8.5.6)
      '@csstools/postcss-cascade-layers': 5.0.2(postcss@8.5.6)
      '@csstools/postcss-color-function': 4.0.12(postcss@8.5.6)
      '@csstools/postcss-color-function-display-p3-linear': 1.0.1(postcss@8.5.6)
      '@csstools/postcss-color-mix-function': 3.0.12(postcss@8.5.6)
      '@csstools/postcss-color-mix-variadic-function-arguments': 1.0.2(postcss@8.5.6)
      '@csstools/postcss-content-alt-text': 2.0.8(postcss@8.5.6)
      '@csstools/postcss-contrast-color-function': 2.0.12(postcss@8.5.6)
      '@csstools/postcss-exponential-functions': 2.0.9(postcss@8.5.6)
      '@csstools/postcss-font-format-keywords': 4.0.0(postcss@8.5.6)
      '@csstools/postcss-gamut-mapping': 2.0.11(postcss@8.5.6)
      '@csstools/postcss-gradients-interpolation-method': 5.0.12(postcss@8.5.6)
      '@csstools/postcss-hwb-function': 4.0.12(postcss@8.5.6)
      '@csstools/postcss-ic-unit': 4.0.4(postcss@8.5.6)
      '@csstools/postcss-initial': 2.0.1(postcss@8.5.6)
      '@csstools/postcss-is-pseudo-class': 5.0.3(postcss@8.5.6)
      '@csstools/postcss-light-dark-function': 2.0.11(postcss@8.5.6)
      '@csstools/postcss-logical-float-and-clear': 3.0.0(postcss@8.5.6)
      '@csstools/postcss-logical-overflow': 2.0.0(postcss@8.5.6)
      '@csstools/postcss-logical-overscroll-behavior': 2.0.0(postcss@8.5.6)
      '@csstools/postcss-logical-resize': 3.0.0(postcss@8.5.6)
      '@csstools/postcss-logical-viewport-units': 3.0.4(postcss@8.5.6)
      '@csstools/postcss-media-minmax': 2.0.9(postcss@8.5.6)
      '@csstools/postcss-media-queries-aspect-ratio-number-values': 3.0.5(postcss@8.5.6)
      '@csstools/postcss-nested-calc': 4.0.0(postcss@8.5.6)
      '@csstools/postcss-normalize-display-values': 4.0.0(postcss@8.5.6)
      '@csstools/postcss-oklab-function': 4.0.12(postcss@8.5.6)
      '@csstools/postcss-progressive-custom-properties': 4.2.1(postcss@8.5.6)
      '@csstools/postcss-random-function': 2.0.1(postcss@8.5.6)
      '@csstools/postcss-relative-color-syntax': 3.0.12(postcss@8.5.6)
      '@csstools/postcss-scope-pseudo-class': 4.0.1(postcss@8.5.6)
      '@csstools/postcss-sign-functions': 1.1.4(postcss@8.5.6)
      '@csstools/postcss-stepped-value-functions': 4.0.9(postcss@8.5.6)
      '@csstools/postcss-text-decoration-shorthand': 4.0.3(postcss@8.5.6)
      '@csstools/postcss-trigonometric-functions': 4.0.9(postcss@8.5.6)
      '@csstools/postcss-unset-value': 4.0.0(postcss@8.5.6)
      autoprefixer: 10.4.21(postcss@8.5.6)
      browserslist: 4.26.3
      css-blank-pseudo: 7.0.1(postcss@8.5.6)
      css-has-pseudo: 7.0.3(postcss@8.5.6)
      css-prefers-color-scheme: 10.0.0(postcss@8.5.6)
      cssdb: 8.4.2
      postcss: 8.5.6
      postcss-attribute-case-insensitive: 7.0.1(postcss@8.5.6)
      postcss-clamp: 4.1.0(postcss@8.5.6)
      postcss-color-functional-notation: 7.0.12(postcss@8.5.6)
      postcss-color-hex-alpha: 10.0.0(postcss@8.5.6)
      postcss-color-rebeccapurple: 10.0.0(postcss@8.5.6)
      postcss-custom-media: 11.0.6(postcss@8.5.6)
      postcss-custom-properties: 14.0.6(postcss@8.5.6)
      postcss-custom-selectors: 8.0.5(postcss@8.5.6)
      postcss-dir-pseudo-class: 9.0.1(postcss@8.5.6)
      postcss-double-position-gradients: 6.0.4(postcss@8.5.6)
      postcss-focus-visible: 10.0.1(postcss@8.5.6)
      postcss-focus-within: 9.0.1(postcss@8.5.6)
      postcss-font-variant: 5.0.0(postcss@8.5.6)
      postcss-gap-properties: 6.0.0(postcss@8.5.6)
      postcss-image-set-function: 7.0.0(postcss@8.5.6)
      postcss-lab-function: 7.0.12(postcss@8.5.6)
      postcss-logical: 8.1.0(postcss@8.5.6)
      postcss-nesting: 13.0.2(postcss@8.5.6)
      postcss-opacity-percentage: 3.0.0(postcss@8.5.6)
      postcss-overflow-shorthand: 6.0.0(postcss@8.5.6)
      postcss-page-break: 3.0.4(postcss@8.5.6)
      postcss-place: 10.0.0(postcss@8.5.6)
      postcss-pseudo-class-any-link: 10.0.1(postcss@8.5.6)
      postcss-replace-overflow-wrap: 4.0.0(postcss@8.5.6)
      postcss-selector-not: 8.0.1(postcss@8.5.6)

  postcss-pseudo-class-any-link@10.0.1(postcss@8.5.6):
    dependencies:
      postcss: 8.5.6
      postcss-selector-parser: 7.1.0

  postcss-replace-overflow-wrap@4.0.0(postcss@8.5.6):
    dependencies:
      postcss: 8.5.6

  postcss-selector-not@8.0.1(postcss@8.5.6):
    dependencies:
      postcss: 8.5.6
      postcss-selector-parser: 7.1.0

  postcss-selector-parser@7.1.0:
    dependencies:
      cssesc: 3.0.0
      util-deprecate: 1.0.2

  postcss-value-parser@4.2.0: {}

  postcss@8.4.31:
    dependencies:
      nanoid: 3.3.11
      picocolors: 1.1.1
      source-map-js: 1.2.1

  postcss@8.5.6:
    dependencies:
      nanoid: 3.3.11
      picocolors: 1.1.1
      source-map-js: 1.2.1

  preact-render-to-string@5.2.3(preact@10.11.3):
    dependencies:
      preact: 10.11.3
      pretty-format: 3.8.0

  preact-render-to-string@6.5.11(preact@10.24.3):
    dependencies:
      preact: 10.24.3

  preact@10.11.3: {}

  preact@10.24.3: {}

  prelude-ls@1.2.1: {}

  prettier-plugin-tailwindcss@0.6.14(prettier@3.6.2):
    dependencies:
      prettier: 3.6.2

  prettier@3.6.2: {}

  pretty-format@3.8.0: {}

  prisma@6.16.3(typescript@5.9.3):
    dependencies:
      '@prisma/config': 6.16.3
      '@prisma/engines': 6.16.3
    optionalDependencies:
      typescript: 5.9.3
    transitivePeerDependencies:
      - magicast

  prop-types@15.8.1:
    dependencies:
      loose-envify: 1.4.0
      object-assign: 4.1.1
      react-is: 16.13.1

  punycode@2.3.1: {}

  pure-rand@6.1.0: {}

  queue-microtask@1.2.3: {}

  radix-ui@1.4.3(@types/react-dom@19.2.0(@types/react@19.2.0))(@types/react@19.2.0)(react-dom@19.2.0(react@19.2.0))(react@19.2.0):
    dependencies:
      '@radix-ui/primitive': 1.1.3
      '@radix-ui/react-accessible-icon': 1.1.7(@types/react-dom@19.2.0(@types/react@19.2.0))(@types/react@19.2.0)(react-dom@19.2.0(react@19.2.0))(react@19.2.0)
      '@radix-ui/react-accordion': 1.2.12(@types/react-dom@19.2.0(@types/react@19.2.0))(@types/react@19.2.0)(react-dom@19.2.0(react@19.2.0))(react@19.2.0)
      '@radix-ui/react-alert-dialog': 1.1.15(@types/react-dom@19.2.0(@types/react@19.2.0))(@types/react@19.2.0)(react-dom@19.2.0(react@19.2.0))(react@19.2.0)
      '@radix-ui/react-arrow': 1.1.7(@types/react-dom@19.2.0(@types/react@19.2.0))(@types/react@19.2.0)(react-dom@19.2.0(react@19.2.0))(react@19.2.0)
      '@radix-ui/react-aspect-ratio': 1.1.7(@types/react-dom@19.2.0(@types/react@19.2.0))(@types/react@19.2.0)(react-dom@19.2.0(react@19.2.0))(react@19.2.0)
      '@radix-ui/react-avatar': 1.1.10(@types/react-dom@19.2.0(@types/react@19.2.0))(@types/react@19.2.0)(react-dom@19.2.0(react@19.2.0))(react@19.2.0)
      '@radix-ui/react-checkbox': 1.3.3(@types/react-dom@19.2.0(@types/react@19.2.0))(@types/react@19.2.0)(react-dom@19.2.0(react@19.2.0))(react@19.2.0)
      '@radix-ui/react-collapsible': 1.1.12(@types/react-dom@19.2.0(@types/react@19.2.0))(@types/react@19.2.0)(react-dom@19.2.0(react@19.2.0))(react@19.2.0)
      '@radix-ui/react-collection': 1.1.7(@types/react-dom@19.2.0(@types/react@19.2.0))(@types/react@19.2.0)(react-dom@19.2.0(react@19.2.0))(react@19.2.0)
      '@radix-ui/react-compose-refs': 1.1.2(@types/react@19.2.0)(react@19.2.0)
      '@radix-ui/react-context': 1.1.2(@types/react@19.2.0)(react@19.2.0)
      '@radix-ui/react-context-menu': 2.2.16(@types/react-dom@19.2.0(@types/react@19.2.0))(@types/react@19.2.0)(react-dom@19.2.0(react@19.2.0))(react@19.2.0)
      '@radix-ui/react-dialog': 1.1.15(@types/react-dom@19.2.0(@types/react@19.2.0))(@types/react@19.2.0)(react-dom@19.2.0(react@19.2.0))(react@19.2.0)
      '@radix-ui/react-direction': 1.1.1(@types/react@19.2.0)(react@19.2.0)
      '@radix-ui/react-dismissable-layer': 1.1.11(@types/react-dom@19.2.0(@types/react@19.2.0))(@types/react@19.2.0)(react-dom@19.2.0(react@19.2.0))(react@19.2.0)
      '@radix-ui/react-dropdown-menu': 2.1.16(@types/react-dom@19.2.0(@types/react@19.2.0))(@types/react@19.2.0)(react-dom@19.2.0(react@19.2.0))(react@19.2.0)
      '@radix-ui/react-focus-guards': 1.1.3(@types/react@19.2.0)(react@19.2.0)
      '@radix-ui/react-focus-scope': 1.1.7(@types/react-dom@19.2.0(@types/react@19.2.0))(@types/react@19.2.0)(react-dom@19.2.0(react@19.2.0))(react@19.2.0)
      '@radix-ui/react-form': 0.1.8(@types/react-dom@19.2.0(@types/react@19.2.0))(@types/react@19.2.0)(react-dom@19.2.0(react@19.2.0))(react@19.2.0)
      '@radix-ui/react-hover-card': 1.1.15(@types/react-dom@19.2.0(@types/react@19.2.0))(@types/react@19.2.0)(react-dom@19.2.0(react@19.2.0))(react@19.2.0)
      '@radix-ui/react-label': 2.1.7(@types/react-dom@19.2.0(@types/react@19.2.0))(@types/react@19.2.0)(react-dom@19.2.0(react@19.2.0))(react@19.2.0)
      '@radix-ui/react-menu': 2.1.16(@types/react-dom@19.2.0(@types/react@19.2.0))(@types/react@19.2.0)(react-dom@19.2.0(react@19.2.0))(react@19.2.0)
      '@radix-ui/react-menubar': 1.1.16(@types/react-dom@19.2.0(@types/react@19.2.0))(@types/react@19.2.0)(react-dom@19.2.0(react@19.2.0))(react@19.2.0)
      '@radix-ui/react-navigation-menu': 1.2.14(@types/react-dom@19.2.0(@types/react@19.2.0))(@types/react@19.2.0)(react-dom@19.2.0(react@19.2.0))(react@19.2.0)
      '@radix-ui/react-one-time-password-field': 0.1.8(@types/react-dom@19.2.0(@types/react@19.2.0))(@types/react@19.2.0)(react-dom@19.2.0(react@19.2.0))(react@19.2.0)
      '@radix-ui/react-password-toggle-field': 0.1.3(@types/react-dom@19.2.0(@types/react@19.2.0))(@types/react@19.2.0)(react-dom@19.2.0(react@19.2.0))(react@19.2.0)
      '@radix-ui/react-popover': 1.1.15(@types/react-dom@19.2.0(@types/react@19.2.0))(@types/react@19.2.0)(react-dom@19.2.0(react@19.2.0))(react@19.2.0)
      '@radix-ui/react-popper': 1.2.8(@types/react-dom@19.2.0(@types/react@19.2.0))(@types/react@19.2.0)(react-dom@19.2.0(react@19.2.0))(react@19.2.0)
      '@radix-ui/react-portal': 1.1.9(@types/react-dom@19.2.0(@types/react@19.2.0))(@types/react@19.2.0)(react-dom@19.2.0(react@19.2.0))(react@19.2.0)
      '@radix-ui/react-presence': 1.1.5(@types/react-dom@19.2.0(@types/react@19.2.0))(@types/react@19.2.0)(react-dom@19.2.0(react@19.2.0))(react@19.2.0)
      '@radix-ui/react-primitive': 2.1.3(@types/react-dom@19.2.0(@types/react@19.2.0))(@types/react@19.2.0)(react-dom@19.2.0(react@19.2.0))(react@19.2.0)
      '@radix-ui/react-progress': 1.1.7(@types/react-dom@19.2.0(@types/react@19.2.0))(@types/react@19.2.0)(react-dom@19.2.0(react@19.2.0))(react@19.2.0)
      '@radix-ui/react-radio-group': 1.3.8(@types/react-dom@19.2.0(@types/react@19.2.0))(@types/react@19.2.0)(react-dom@19.2.0(react@19.2.0))(react@19.2.0)
      '@radix-ui/react-roving-focus': 1.1.11(@types/react-dom@19.2.0(@types/react@19.2.0))(@types/react@19.2.0)(react-dom@19.2.0(react@19.2.0))(react@19.2.0)
      '@radix-ui/react-scroll-area': 1.2.10(@types/react-dom@19.2.0(@types/react@19.2.0))(@types/react@19.2.0)(react-dom@19.2.0(react@19.2.0))(react@19.2.0)
      '@radix-ui/react-select': 2.2.6(@types/react-dom@19.2.0(@types/react@19.2.0))(@types/react@19.2.0)(react-dom@19.2.0(react@19.2.0))(react@19.2.0)
      '@radix-ui/react-separator': 1.1.7(@types/react-dom@19.2.0(@types/react@19.2.0))(@types/react@19.2.0)(react-dom@19.2.0(react@19.2.0))(react@19.2.0)
      '@radix-ui/react-slider': 1.3.6(@types/react-dom@19.2.0(@types/react@19.2.0))(@types/react@19.2.0)(react-dom@19.2.0(react@19.2.0))(react@19.2.0)
      '@radix-ui/react-slot': 1.2.3(@types/react@19.2.0)(react@19.2.0)
      '@radix-ui/react-switch': 1.2.6(@types/react-dom@19.2.0(@types/react@19.2.0))(@types/react@19.2.0)(react-dom@19.2.0(react@19.2.0))(react@19.2.0)
      '@radix-ui/react-tabs': 1.1.13(@types/react-dom@19.2.0(@types/react@19.2.0))(@types/react@19.2.0)(react-dom@19.2.0(react@19.2.0))(react@19.2.0)
      '@radix-ui/react-toast': 1.2.15(@types/react-dom@19.2.0(@types/react@19.2.0))(@types/react@19.2.0)(react-dom@19.2.0(react@19.2.0))(react@19.2.0)
      '@radix-ui/react-toggle': 1.1.10(@types/react-dom@19.2.0(@types/react@19.2.0))(@types/react@19.2.0)(react-dom@19.2.0(react@19.2.0))(react@19.2.0)
      '@radix-ui/react-toggle-group': 1.1.11(@types/react-dom@19.2.0(@types/react@19.2.0))(@types/react@19.2.0)(react-dom@19.2.0(react@19.2.0))(react@19.2.0)
      '@radix-ui/react-toolbar': 1.1.11(@types/react-dom@19.2.0(@types/react@19.2.0))(@types/react@19.2.0)(react-dom@19.2.0(react@19.2.0))(react@19.2.0)
      '@radix-ui/react-tooltip': 1.2.8(@types/react-dom@19.2.0(@types/react@19.2.0))(@types/react@19.2.0)(react-dom@19.2.0(react@19.2.0))(react@19.2.0)
      '@radix-ui/react-use-callback-ref': 1.1.1(@types/react@19.2.0)(react@19.2.0)
      '@radix-ui/react-use-controllable-state': 1.2.2(@types/react@19.2.0)(react@19.2.0)
      '@radix-ui/react-use-effect-event': 0.0.2(@types/react@19.2.0)(react@19.2.0)
      '@radix-ui/react-use-escape-keydown': 1.1.1(@types/react@19.2.0)(react@19.2.0)
      '@radix-ui/react-use-is-hydrated': 0.1.0(@types/react@19.2.0)(react@19.2.0)
      '@radix-ui/react-use-layout-effect': 1.1.1(@types/react@19.2.0)(react@19.2.0)
      '@radix-ui/react-use-size': 1.1.1(@types/react@19.2.0)(react@19.2.0)
      '@radix-ui/react-visually-hidden': 1.2.3(@types/react-dom@19.2.0(@types/react@19.2.0))(@types/react@19.2.0)(react-dom@19.2.0(react@19.2.0))(react@19.2.0)
      react: 19.2.0
      react-dom: 19.2.0(react@19.2.0)
    optionalDependencies:
      '@types/react': 19.2.0
      '@types/react-dom': 19.2.0(@types/react@19.2.0)

  raf-schd@4.0.3: {}

  raf@3.4.1:
    dependencies:
      performance-now: 2.1.0
    optional: true

  rc9@2.1.2:
    dependencies:
      defu: 6.1.4
      destr: 2.0.5

  react-day-picker@9.11.0(react@19.2.0):
    dependencies:
      '@date-fns/tz': 1.4.1
      date-fns: 4.1.0
      date-fns-jalali: 4.1.0-0
      react: 19.2.0

  react-dom@19.2.0(react@19.2.0):
    dependencies:
      react: 19.2.0
      scheduler: 0.27.0

  react-hook-form@7.63.0(react@19.2.0):
    dependencies:
      react: 19.2.0

  react-is@16.13.1: {}

  react-is@18.3.1: {}

  react-redux@9.2.0(@types/react@19.2.0)(react@19.2.0)(redux@5.0.1):
    dependencies:
      '@types/use-sync-external-store': 0.0.6
      react: 19.2.0
      use-sync-external-store: 1.6.0(react@19.2.0)
    optionalDependencies:
      '@types/react': 19.2.0
      redux: 5.0.1

  react-remove-scroll-bar@2.3.8(@types/react@19.2.0)(react@19.2.0):
    dependencies:
      react: 19.2.0
      react-style-singleton: 2.2.3(@types/react@19.2.0)(react@19.2.0)
      tslib: 2.8.1
    optionalDependencies:
      '@types/react': 19.2.0

  react-remove-scroll@2.7.1(@types/react@19.2.0)(react@19.2.0):
    dependencies:
      react: 19.2.0
      react-remove-scroll-bar: 2.3.8(@types/react@19.2.0)(react@19.2.0)
      react-style-singleton: 2.2.3(@types/react@19.2.0)(react@19.2.0)
      tslib: 2.8.1
      use-callback-ref: 1.3.3(@types/react@19.2.0)(react@19.2.0)
      use-sidecar: 1.1.3(@types/react@19.2.0)(react@19.2.0)
    optionalDependencies:
      '@types/react': 19.2.0

  react-resizable-panels@3.0.6(react-dom@19.2.0(react@19.2.0))(react@19.2.0):
    dependencies:
      react: 19.2.0
      react-dom: 19.2.0(react@19.2.0)

  react-smooth@4.0.4(react-dom@19.2.0(react@19.2.0))(react@19.2.0):
    dependencies:
      fast-equals: 5.3.2
      prop-types: 15.8.1
      react: 19.2.0
      react-dom: 19.2.0(react@19.2.0)
      react-transition-group: 4.4.5(react-dom@19.2.0(react@19.2.0))(react@19.2.0)

  react-style-singleton@2.2.3(@types/react@19.2.0)(react@19.2.0):
    dependencies:
      get-nonce: 1.0.1
      react: 19.2.0
      tslib: 2.8.1
    optionalDependencies:
      '@types/react': 19.2.0

  react-transition-group@4.4.5(react-dom@19.2.0(react@19.2.0))(react@19.2.0):
    dependencies:
      '@babel/runtime': 7.28.4
      dom-helpers: 5.2.1
      loose-envify: 1.4.0
      prop-types: 15.8.1
      react: 19.2.0
      react-dom: 19.2.0(react@19.2.0)

  react@19.2.0: {}

  readdirp@4.1.2: {}

  recharts-scale@0.4.5:
    dependencies:
      decimal.js-light: 2.5.1

  recharts@2.15.4(react-dom@19.2.0(react@19.2.0))(react@19.2.0):
    dependencies:
      clsx: 2.1.1
      eventemitter3: 4.0.7
      lodash: 4.17.21
      react: 19.2.0
      react-dom: 19.2.0(react@19.2.0)
      react-is: 18.3.1
      react-smooth: 4.0.4(react-dom@19.2.0(react@19.2.0))(react@19.2.0)
      recharts-scale: 0.4.5
      tiny-invariant: 1.3.3
      victory-vendor: 36.9.2

  redux@5.0.1: {}

  reflect.getprototypeof@1.0.10:
    dependencies:
      call-bind: 1.0.8
      define-properties: 1.2.1
      es-abstract: 1.24.0
      es-errors: 1.3.0
      es-object-atoms: 1.1.1
      get-intrinsic: 1.3.0
      get-proto: 1.0.1
      which-builtin-type: 1.2.1

  regenerator-runtime@0.13.11:
    optional: true

  regexp.prototype.flags@1.5.4:
    dependencies:
      call-bind: 1.0.8
      define-properties: 1.2.1
      es-errors: 1.3.0
      get-proto: 1.0.1
      gopd: 1.2.0
      set-function-name: 2.0.2

  resolve-from@4.0.0: {}

  resolve-pkg-maps@1.0.0: {}

  resolve@1.22.10:
    dependencies:
      is-core-module: 2.16.1
      path-parse: 1.0.7
      supports-preserve-symlinks-flag: 1.0.0

  resolve@2.0.0-next.5:
    dependencies:
      is-core-module: 2.16.1
      path-parse: 1.0.7
      supports-preserve-symlinks-flag: 1.0.0

  reusify@1.1.0: {}

  rgbcolor@1.0.1:
    optional: true

  run-parallel@1.2.0:
    dependencies:
      queue-microtask: 1.2.3

  safe-array-concat@1.1.3:
    dependencies:
      call-bind: 1.0.8
      call-bound: 1.0.4
      get-intrinsic: 1.3.0
      has-symbols: 1.1.0
      isarray: 2.0.5

  safe-push-apply@1.0.0:
    dependencies:
      es-errors: 1.3.0
      isarray: 2.0.5

  safe-regex-test@1.1.0:
    dependencies:
      call-bound: 1.0.4
      es-errors: 1.3.0
      is-regex: 1.2.1

  scheduler@0.27.0: {}

  semver@6.3.1: {}

  semver@7.7.2: {}

  server-only@0.0.1: {}

  set-function-length@1.2.2:
    dependencies:
      define-data-property: 1.1.4
      es-errors: 1.3.0
      function-bind: 1.1.2
      get-intrinsic: 1.3.0
      gopd: 1.2.0
      has-property-descriptors: 1.0.2

  set-function-name@2.0.2:
    dependencies:
      define-data-property: 1.1.4
      es-errors: 1.3.0
      functions-have-names: 1.2.3
      has-property-descriptors: 1.0.2

  set-proto@1.0.0:
    dependencies:
      dunder-proto: 1.0.1
      es-errors: 1.3.0
      es-object-atoms: 1.1.1

  sharp@0.34.4:
    dependencies:
      '@img/colour': 1.0.0
      detect-libc: 2.1.1
      semver: 7.7.2
    optionalDependencies:
      '@img/sharp-darwin-arm64': 0.34.4
      '@img/sharp-darwin-x64': 0.34.4
      '@img/sharp-libvips-darwin-arm64': 1.2.3
      '@img/sharp-libvips-darwin-x64': 1.2.3
      '@img/sharp-libvips-linux-arm': 1.2.3
      '@img/sharp-libvips-linux-arm64': 1.2.3
      '@img/sharp-libvips-linux-ppc64': 1.2.3
      '@img/sharp-libvips-linux-s390x': 1.2.3
      '@img/sharp-libvips-linux-x64': 1.2.3
      '@img/sharp-libvips-linuxmusl-arm64': 1.2.3
      '@img/sharp-libvips-linuxmusl-x64': 1.2.3
      '@img/sharp-linux-arm': 0.34.4
      '@img/sharp-linux-arm64': 0.34.4
      '@img/sharp-linux-ppc64': 0.34.4
      '@img/sharp-linux-s390x': 0.34.4
      '@img/sharp-linux-x64': 0.34.4
      '@img/sharp-linuxmusl-arm64': 0.34.4
      '@img/sharp-linuxmusl-x64': 0.34.4
      '@img/sharp-wasm32': 0.34.4
      '@img/sharp-win32-arm64': 0.34.4
      '@img/sharp-win32-ia32': 0.34.4
      '@img/sharp-win32-x64': 0.34.4
    optional: true

  shebang-command@2.0.0:
    dependencies:
      shebang-regex: 3.0.0

  shebang-regex@3.0.0: {}

  side-channel-list@1.0.0:
    dependencies:
      es-errors: 1.3.0
      object-inspect: 1.13.4

  side-channel-map@1.0.1:
    dependencies:
      call-bound: 1.0.4
      es-errors: 1.3.0
      get-intrinsic: 1.3.0
      object-inspect: 1.13.4

  side-channel-weakmap@1.0.2:
    dependencies:
      call-bound: 1.0.4
      es-errors: 1.3.0
      get-intrinsic: 1.3.0
      object-inspect: 1.13.4
      side-channel-map: 1.0.1

  side-channel@1.1.0:
    dependencies:
      es-errors: 1.3.0
      object-inspect: 1.13.4
      side-channel-list: 1.0.0
      side-channel-map: 1.0.1
      side-channel-weakmap: 1.0.2

  sonner@2.0.7(react-dom@19.2.0(react@19.2.0))(react@19.2.0):
    dependencies:
      react: 19.2.0
      react-dom: 19.2.0(react@19.2.0)

  source-map-js@1.2.1: {}

  stable-hash@0.0.5: {}

  stackblur-canvas@2.7.0:
    optional: true

  stop-iteration-iterator@1.1.0:
    dependencies:
      es-errors: 1.3.0
      internal-slot: 1.1.0

  string.prototype.includes@2.0.1:
    dependencies:
      call-bind: 1.0.8
      define-properties: 1.2.1
      es-abstract: 1.24.0

  string.prototype.matchall@4.0.12:
    dependencies:
      call-bind: 1.0.8
      call-bound: 1.0.4
      define-properties: 1.2.1
      es-abstract: 1.24.0
      es-errors: 1.3.0
      es-object-atoms: 1.1.1
      get-intrinsic: 1.3.0
      gopd: 1.2.0
      has-symbols: 1.1.0
      internal-slot: 1.1.0
      regexp.prototype.flags: 1.5.4
      set-function-name: 2.0.2
      side-channel: 1.1.0

  string.prototype.repeat@1.0.0:
    dependencies:
      define-properties: 1.2.1
      es-abstract: 1.24.0

  string.prototype.trim@1.2.10:
    dependencies:
      call-bind: 1.0.8
      call-bound: 1.0.4
      define-data-property: 1.1.4
      define-properties: 1.2.1
      es-abstract: 1.24.0
      es-object-atoms: 1.1.1
      has-property-descriptors: 1.0.2

  string.prototype.trimend@1.0.9:
    dependencies:
      call-bind: 1.0.8
      call-bound: 1.0.4
      define-properties: 1.2.1
      es-object-atoms: 1.1.1

  string.prototype.trimstart@1.0.8:
    dependencies:
      call-bind: 1.0.8
      define-properties: 1.2.1
      es-object-atoms: 1.1.1

  strip-bom@3.0.0: {}

  strip-json-comments@3.1.1: {}

  styled-jsx@5.1.6(react@19.2.0):
    dependencies:
      client-only: 0.0.1
      react: 19.2.0

  superjson@2.2.2:
    dependencies:
      copy-anything: 3.0.5

  supports-color@7.2.0:
    dependencies:
      has-flag: 4.0.0

  supports-preserve-symlinks-flag@1.0.0: {}

  svg-pathdata@6.0.3:
    optional: true

  tailwind-merge@3.3.1: {}

  tailwindcss-animate@1.0.7(tailwindcss@4.1.14):
    dependencies:
      tailwindcss: 4.1.14

  tailwindcss@4.1.14: {}

  tapable@2.2.3: {}

  tar@7.5.1:
    dependencies:
      '@isaacs/fs-minipass': 4.0.1
      chownr: 3.0.0
      minipass: 7.1.2
      minizlib: 3.1.0
      yallist: 5.0.0

  text-segmentation@1.0.3:
    dependencies:
      utrie: 1.0.2

  tiny-invariant@1.3.3: {}

  tinyexec@1.0.1: {}

  tinyglobby@0.2.15:
    dependencies:
      fdir: 6.5.0(picomatch@4.0.3)
      picomatch: 4.0.3

  to-regex-range@5.0.1:
    dependencies:
      is-number: 7.0.0

  ts-api-utils@2.1.0(typescript@5.9.3):
    dependencies:
      typescript: 5.9.3

  tsconfig-paths@3.15.0:
    dependencies:
      '@types/json5': 0.0.29
      json5: 1.0.2
      minimist: 1.2.8
      strip-bom: 3.0.0

  tslib@2.8.1: {}

  tw-animate-css@1.4.0: {}

  type-check@0.4.0:
    dependencies:
      prelude-ls: 1.2.1

  typed-array-buffer@1.0.3:
    dependencies:
      call-bound: 1.0.4
      es-errors: 1.3.0
      is-typed-array: 1.1.15

  typed-array-byte-length@1.0.3:
    dependencies:
      call-bind: 1.0.8
      for-each: 0.3.5
      gopd: 1.2.0
      has-proto: 1.2.0
      is-typed-array: 1.1.15

  typed-array-byte-offset@1.0.4:
    dependencies:
      available-typed-arrays: 1.0.7
      call-bind: 1.0.8
      for-each: 0.3.5
      gopd: 1.2.0
      has-proto: 1.2.0
      is-typed-array: 1.1.15
      reflect.getprototypeof: 1.0.10

  typed-array-length@1.0.7:
    dependencies:
      call-bind: 1.0.8
      for-each: 0.3.5
      gopd: 1.2.0
      is-typed-array: 1.1.15
      possible-typed-array-names: 1.1.0
      reflect.getprototypeof: 1.0.10

  typescript-eslint@8.45.0(eslint@9.36.0(jiti@2.6.1))(typescript@5.9.3):
    dependencies:
      '@typescript-eslint/eslint-plugin': 8.45.0(@typescript-eslint/parser@8.45.0(eslint@9.36.0(jiti@2.6.1))(typescript@5.9.3))(eslint@9.36.0(jiti@2.6.1))(typescript@5.9.3)
      '@typescript-eslint/parser': 8.45.0(eslint@9.36.0(jiti@2.6.1))(typescript@5.9.3)
      '@typescript-eslint/typescript-estree': 8.45.0(typescript@5.9.3)
      '@typescript-eslint/utils': 8.45.0(eslint@9.36.0(jiti@2.6.1))(typescript@5.9.3)
      eslint: 9.36.0(jiti@2.6.1)
      typescript: 5.9.3
    transitivePeerDependencies:
      - supports-color

  typescript@5.9.3: {}

  unbox-primitive@1.1.0:
    dependencies:
      call-bound: 1.0.4
      has-bigints: 1.1.0
      has-symbols: 1.1.0
      which-boxed-primitive: 1.1.1

  undici-types@6.21.0: {}

  unrs-resolver@1.11.1:
    dependencies:
      napi-postinstall: 0.3.3
    optionalDependencies:
      '@unrs/resolver-binding-android-arm-eabi': 1.11.1
      '@unrs/resolver-binding-android-arm64': 1.11.1
      '@unrs/resolver-binding-darwin-arm64': 1.11.1
      '@unrs/resolver-binding-darwin-x64': 1.11.1
      '@unrs/resolver-binding-freebsd-x64': 1.11.1
      '@unrs/resolver-binding-linux-arm-gnueabihf': 1.11.1
      '@unrs/resolver-binding-linux-arm-musleabihf': 1.11.1
      '@unrs/resolver-binding-linux-arm64-gnu': 1.11.1
      '@unrs/resolver-binding-linux-arm64-musl': 1.11.1
      '@unrs/resolver-binding-linux-ppc64-gnu': 1.11.1
      '@unrs/resolver-binding-linux-riscv64-gnu': 1.11.1
      '@unrs/resolver-binding-linux-riscv64-musl': 1.11.1
      '@unrs/resolver-binding-linux-s390x-gnu': 1.11.1
      '@unrs/resolver-binding-linux-x64-gnu': 1.11.1
      '@unrs/resolver-binding-linux-x64-musl': 1.11.1
      '@unrs/resolver-binding-wasm32-wasi': 1.11.1
      '@unrs/resolver-binding-win32-arm64-msvc': 1.11.1
      '@unrs/resolver-binding-win32-ia32-msvc': 1.11.1
      '@unrs/resolver-binding-win32-x64-msvc': 1.11.1

  update-browserslist-db@1.1.3(browserslist@4.26.3):
    dependencies:
      browserslist: 4.26.3
      escalade: 3.2.0
      picocolors: 1.1.1

  uri-js@4.4.1:
    dependencies:
      punycode: 2.3.1

  use-callback-ref@1.3.3(@types/react@19.2.0)(react@19.2.0):
    dependencies:
      react: 19.2.0
      tslib: 2.8.1
    optionalDependencies:
      '@types/react': 19.2.0

  use-sidecar@1.1.3(@types/react@19.2.0)(react@19.2.0):
    dependencies:
      detect-node-es: 1.1.0
      react: 19.2.0
      tslib: 2.8.1
    optionalDependencies:
      '@types/react': 19.2.0

  use-sync-external-store@1.6.0(react@19.2.0):
    dependencies:
      react: 19.2.0

  util-deprecate@1.0.2: {}

  utrie@1.0.2:
    dependencies:
      base64-arraybuffer: 1.0.2

  uuid@13.0.0: {}

  vaul@1.1.2(@types/react-dom@19.2.0(@types/react@19.2.0))(@types/react@19.2.0)(react-dom@19.2.0(react@19.2.0))(react@19.2.0):
    dependencies:
      '@radix-ui/react-dialog': 1.1.15(@types/react-dom@19.2.0(@types/react@19.2.0))(@types/react@19.2.0)(react-dom@19.2.0(react@19.2.0))(react@19.2.0)
      react: 19.2.0
      react-dom: 19.2.0(react@19.2.0)
    transitivePeerDependencies:
      - '@types/react'
      - '@types/react-dom'

  victory-vendor@36.9.2:
    dependencies:
      '@types/d3-array': 3.2.2
      '@types/d3-ease': 3.0.2
      '@types/d3-interpolate': 3.0.4
      '@types/d3-scale': 4.0.9
      '@types/d3-shape': 3.1.7
      '@types/d3-time': 3.0.4
      '@types/d3-timer': 3.0.2
      d3-array: 3.2.4
      d3-ease: 3.0.1
      d3-interpolate: 3.0.1
      d3-scale: 4.0.2
      d3-shape: 3.2.0
      d3-time: 3.1.0
      d3-timer: 3.0.1

  which-boxed-primitive@1.1.1:
    dependencies:
      is-bigint: 1.1.0
      is-boolean-object: 1.2.2
      is-number-object: 1.1.1
      is-string: 1.1.1
      is-symbol: 1.1.1

  which-builtin-type@1.2.1:
    dependencies:
      call-bound: 1.0.4
      function.prototype.name: 1.1.8
      has-tostringtag: 1.0.2
      is-async-function: 2.1.1
      is-date-object: 1.1.0
      is-finalizationregistry: 1.1.1
      is-generator-function: 1.1.2
      is-regex: 1.2.1
      is-weakref: 1.1.1
      isarray: 2.0.5
      which-boxed-primitive: 1.1.1
      which-collection: 1.0.2
      which-typed-array: 1.1.19

  which-collection@1.0.2:
    dependencies:
      is-map: 2.0.3
      is-set: 2.0.3
      is-weakmap: 2.0.2
      is-weakset: 2.0.4

  which-typed-array@1.1.19:
    dependencies:
      available-typed-arrays: 1.0.7
      call-bind: 1.0.8
      call-bound: 1.0.4
      for-each: 0.3.5
      get-proto: 1.0.1
      gopd: 1.2.0
      has-tostringtag: 1.0.2

  which@2.0.2:
    dependencies:
      isexe: 2.0.0

  word-wrap@1.2.5: {}

  yallist@5.0.0: {}

  yocto-queue@0.1.0: {}

  zod@3.25.76: {}

  zustand@5.0.8(@types/react@19.2.0)(react@19.2.0)(use-sync-external-store@1.6.0(react@19.2.0)):
    optionalDependencies:
      '@types/react': 19.2.0
      react: 19.2.0
      use-sync-external-store: 1.6.0(react@19.2.0)<|MERGE_RESOLUTION|>--- conflicted
+++ resolved
@@ -139,17 +139,11 @@
         version: 8.6.0(react@19.2.0)
       framer-motion:
         specifier: ^12.23.12
-<<<<<<< HEAD
-        version: 12.23.14(react-dom@19.1.1(react@19.1.1))(react@19.1.1)
-      geist:
-        specifier: ^1.5.1
-        version: 1.5.1(next@15.5.3(react-dom@19.1.1(react@19.1.1))(react@19.1.1))
-=======
+
         version: 12.23.22(react-dom@19.2.0(react@19.2.0))(react@19.2.0)
       geist:
         specifier: ^1.5.1
-        version: 1.5.1(next@15.5.4(react-dom@19.2.0(react@19.2.0))(react@19.2.0))
->>>>>>> db1fe808
+        version: 1.5.1(next@15.5.4(react-dom@19.2.0(react@19.
       html2canvas:
         specifier: ^1.4.1
         version: 1.4.1
@@ -2707,13 +2701,10 @@
     peerDependencies:
       next: '>=13.2.0'
 
-<<<<<<< HEAD
-=======
   generator-function@2.0.1:
     resolution: {integrity: sha512-SFdFmIJi+ybC0vjlHN0ZGVGHc3lgE0DxPAT0djjVg+kjOnSqclqmj0KQ7ykTOLP6YxoqOvuAODGdcHJn+43q3g==}
     engines: {node: '>= 0.4'}
 
->>>>>>> db1fe808
   get-intrinsic@1.3.0:
     resolution: {integrity: sha512-9fSjSaos/fRIVIp+xSJlE6lfwhES7LNtKaCBIamHsjr2na1BiABJPo0mOjjz8GJDURarmCPGqaiVg5mfjb98CQ==}
     engines: {node: '>= 0.4'}
@@ -6635,17 +6626,11 @@
 
   functions-have-names@1.2.3: {}
 
-<<<<<<< HEAD
-  geist@1.5.1(next@15.5.3(react-dom@19.1.1(react@19.1.1))(react@19.1.1)):
-    dependencies:
-      next: 15.5.3(react-dom@19.1.1(react@19.1.1))(react@19.1.1)
-=======
   geist@1.5.1(next@15.5.4(react-dom@19.2.0(react@19.2.0))(react@19.2.0)):
     dependencies:
       next: 15.5.4(react-dom@19.2.0(react@19.2.0))(react@19.2.0)
 
   generator-function@2.0.1: {}
->>>>>>> db1fe808
 
   get-intrinsic@1.3.0:
     dependencies:
