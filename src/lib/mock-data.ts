
export interface User {
  id: string
  name: string
  email: string
  phone?: string
  role: "admin" | "pastor" | "leader" | "member" | "super_admin" | "tenure_manager" | "department_head"
  fellowshipId?: string
  joinDate: string
  avatar?: string
  isEmailVerified: boolean
  isPhoneVerified: boolean
  username: string
  accountStatus: "active" | "suspended" | "pending_verification"
  lastLogin: string
  permissions: {
    canManageFellowships: boolean
    canManageUsers: boolean
    canViewAnalytics: boolean
    canManagePermissions: boolean
  }
  bio?: string
  personId?: string
}

export interface Fellowship {
  id: string
  name: string
  description: string
  location: {
    address: string
    city: string
    state: string
    zipCode: string
    coordinates?: { lat: number; lng: number }
  }
  memberCount: number
  pastor: string
  established: string
  status: "active" | "inactive" | "banned" | "pending"
  image?: string
  contactEmail: string
  contactPhone: string
  website?: string
  adminIds: string[]
  applicationStatus: "approved" | "pending" | "rejected"
  applicationDate: string
  permissions: {
    canCreateEvents: boolean
    canManageMembers: boolean
    canViewAnalytics: boolean
    canEditInfo: boolean
  }
}

export interface Event {
  id: string
  title: string
  description: string
  date: string
  time: string
  location: string
  fellowshipId: string
  attendees: number
  maxAttendees?: number
  type: "service" | "bible-study" | "fellowship" | "outreach" | "prayer"
}

export interface FellowshipApplication {
  id: string
  applicantName: string
  fellowshipId: string
  fellowshipName: string
  pastorName: string
  email: string
  phone: string
  address: string
  description: string
  status: "pending" | "approved" | "rejected"
  submittedDate: string
  reviewedDate?: string
  reviewedBy?: string
  notes?: string
}


export interface Tenure {
  id: string
  title: string
  startDate: string // ISO date string
  endDate: string // ISO date string
  status: "active" | "past" | "upcoming"
  fellowshipId: string
  createdAt: string
  updatedAt: string
}

export interface Position {
  id: string
  name: string
  description: string
  departmentId: string | null // null for standalone positions
  isActive: boolean
  fellowshipId: string
  createdAt: string
  updatedAt: string
}

export interface Department {
  id: string
  name: string
  description: string
  fellowshipId: string
  createdAt: string
  updatedAt: string
}

export interface Person {
  id: string
  name: string
  email: string
  phone: string
  fellowshipId: string
  bio: string
  photoUrl: string | null
  createdAt: string
  updatedAt: string
}

export interface Appointment {
  id: string
  tenureId: string
  positionId: string
  personId: string
  status: "pending" | "accepted" | "declined" | "revoked"
  inviteLink: string
  inviteToken: string
  appointedBy: string // admin user id
  appointedAt: string
  respondedAt: string | null
  createdAt: string
  updatedAt: string
}

export interface Permission {
  id: string
  role: "super_admin" | "tenure_manager" | "department_head"
  actions: string[]
  fellowshipId: string
  userId: string
  createdAt: string
  updatedAt: string
}

// Extended types for UI
export interface AppointmentWithDetails extends Appointment {
  tenure: Tenure
  position: Position
  person: Person
  department?: Department
}

export interface PositionWithDepartment extends Position {
  department?: Department
}

export interface TenureStats {
  totalTenures: number
  activeTenures: number
  totalPositions: number
  totalAppointments: number
  pendingAppointments: number
}

export interface DepartmentMember {
  departmentId: string
  personId: string
  role: "leader" | "member"
  joinedAt: string
}


export interface DepartmentWithMembers extends Department {
  members: (DepartmentMember & { person: Person })[]
  positionCount: number
  leaderCount: number
}

export interface PersonWithDepartments extends Person {
  departments: (DepartmentMember & { department: Department })[]
  currentAppointments: AppointmentWithDetails[]
}


export const mockFellowships: Fellowship[] = [
  {
    id: "fellowship-1",
    name: "Grace Community Fellowship",
    description: "A vibrant community focused on worship, fellowship, and service",
    location: {
      address: "123 Main Street",
      city: "Springfield",
      state: "IL",
      zipCode: "62701",
      coordinates: { lat: 39.7817, lng: -89.6501 },
    },
    memberCount: 150,
    pastor: "Pastor John Smith",
    established: "2018",
    status: "active",
    contactEmail: "info@gracecommunity.org",
    contactPhone: "(555) 123-4567",
    website: "https://gracecommunity.org",
    adminIds: ["user-2", "user-6"],
    applicationStatus: "approved",
    applicationDate: "2018-01-15",
    permissions: {
      canCreateEvents: true,
      canManageMembers: true,
      canViewAnalytics: true,
      canEditInfo: true,
    },
  },
  {
    id: "fellowship-2",
    name: "Hope Baptist Fellowship",
    description: "Traditional Baptist fellowship with strong community roots",
    location: {
      address: "456 Oak Avenue",
      city: "Springfield",
      state: "IL",
      zipCode: "62702",
    },
    memberCount: 89,
    pastor: "Pastor Mary Johnson",
    established: "2015",
    status: "active",
    contactEmail: "contact@hopebaptist.org",
    contactPhone: "(555) 234-5678",
    adminIds: ["user-3"],
    applicationStatus: "approved",
    applicationDate: "2015-06-10",
    permissions: {
      canCreateEvents: true,
      canManageMembers: true,
      canViewAnalytics: false,
      canEditInfo: true,
    },
  },
  {
    id: "fellowship-3",
    name: "New Life Assembly",
    description: "Contemporary worship and dynamic youth programs",
    location: {
      address: "789 Pine Street",
      city: "Springfield",
      state: "IL",
      zipCode: "62703",
    },
    memberCount: 203,
    pastor: "Pastor David Wilson",
    established: "2020",
    status: "active",
    contactEmail: "hello@newlifeassembly.org",
    contactPhone: "(555) 345-6789",
    website: "https://newlifeassembly.org",
    adminIds: ["user-4"],
    applicationStatus: "approved",
    applicationDate: "2020-03-01",
    permissions: {
      canCreateEvents: true,
      canManageMembers: true,
      canViewAnalytics: true,
      canEditInfo: true,
    },
  },
  {
    id: "fellowship-4",
    name: "Unity Methodist Fellowship",
    description: "Methodist fellowship emphasizing social justice and community service",
    location: {
      address: "321 Elm Street",
      city: "Springfield",
      state: "IL",
      zipCode: "62704",
    },
    memberCount: 67,
    pastor: "Pastor Sarah Brown",
    established: "2019",
    status: "banned",
    contactEmail: "info@unitymethodist.org",
    contactPhone: "(555) 456-7890",
    adminIds: ["user-5"],
    applicationStatus: "approved",
    applicationDate: "2019-08-15",
    permissions: {
      canCreateEvents: false,
      canManageMembers: false,
      canViewAnalytics: false,
      canEditInfo: false,
    },
  },
  {
    id: "fellowship-5",
    name: "Riverside Community Church",
    description: "A growing community church focused on family ministry and community outreach",
    location: {
      address: "555 River Road",
      city: "Springfield",
      state: "IL",
      zipCode: "62705",
    },
    memberCount: 0,
    pastor: "Pastor James Wilson",
    established: "2022",
    status: "active",
    contactEmail: "james@riverside.org",
    contactPhone: "(555) 567-8901",
    adminIds: [],
    applicationStatus: "pending",
    applicationDate: "2022-01-01",
    permissions: {
      canCreateEvents: true,
      canManageMembers: true,
      canViewAnalytics: true,
      canEditInfo: true,
    },
  },
  {
    id: "fellowship-6",
    name: "Mountain View Fellowship",
    description: "Contemporary worship with emphasis on youth and young adult ministry",
    location: {
      address: "777 Hill Street",
      city: "Springfield",
      state: "IL",
      zipCode: "62706",
    },
    memberCount: 0,
    pastor: "Pastor Lisa Chen",
    established: "2021",
    status: "active",
    contactEmail: "lisa@mountainview.org",
    contactPhone: "(555) 678-9012",
    adminIds: [],
    applicationStatus: "pending",
    applicationDate: "2021-01-01",
    permissions: {
      canCreateEvents: true,
      canManageMembers: true,
      canViewAnalytics: true,
      canEditInfo: true,
    },
  },
  {
    id: "fellowship-7",
    name: "Faith Community Center",
    description: "Multi-cultural fellowship serving diverse community needs",
    location: {
      address: "999 Faith Avenue",
      city: "Springfield",
      state: "IL",
      zipCode: "62707",
    },
    memberCount: 0,
    pastor: "Pastor Robert Davis",
    established: "2020",
    status: "active",
    contactEmail: "robert@faithcenter.org",
    contactPhone: "(555) 789-0123",
    adminIds: [],
    applicationStatus: "approved",
    applicationDate: "2020-01-01",
    permissions: {
      canCreateEvents: true,
      canManageMembers: true,
      canViewAnalytics: true,
      canEditInfo: true,
    },
  },
]

export const mockUsers: User[] = [
  {
    id: "user-1",
    name: "Alice Cooper",
    email: "alice@example.com",
    phone: "+1 (555) 123-4567",
    role: "member",
    fellowshipId: "fellowship-1",
    joinDate: "2023-01-15",
    isEmailVerified: true,
    isPhoneVerified: false,
    username: "alice_cooper",
    accountStatus: "active",
    lastLogin: "2024-01-10T10:30:00Z",
    permissions: {
      canManageFellowships: false,
      canManageUsers: false,
      canViewAnalytics: false,
      canManagePermissions: false,
    },
    bio: "Passionate about community service and outreach.",
  },
  {
    id: "user-2",
    name: "Bob Johnson",
    email: "bob@example.com",
    phone: "+1 (555) 234-5678",
    role: "leader",
    fellowshipId: "fellowship-1",
    joinDate: "2022-06-10",
    isEmailVerified: true,
    isPhoneVerified: true,
    username: "bob_johnson",
    accountStatus: "active",
    lastLogin: "2024-01-11T14:20:00Z",
    permissions: {
      canManageFellowships: false,
      canManageUsers: false,
      canViewAnalytics: true,
      canManagePermissions: false,
    },
    bio: "Leads the youth ministry and loves teaching.",
  },
  {
    id: "admin-1",
    name: "Admin User",
    email: "admin@platform.com",
    phone: "+1 (555) 999-0000",
    role: "admin",
    joinDate: "2021-01-01",
    isEmailVerified: true,
    isPhoneVerified: true,
    username: "platform_admin",
    accountStatus: "active",
    lastLogin: "2024-01-11T16:45:00Z",
    permissions: {
      canManageFellowships: true,
      canManageUsers: true,
      canViewAnalytics: true,
      canManagePermissions: true,
    },
    bio: "Platform administrator with full access.",
  },
  {
    id: "user-3",
    name: "Emma Thompson",
    email: "emma@example.com",
    phone: "+1 (555) 345-6789",
    role: "pastor",
    fellowshipId: "fellowship-2",
    joinDate: "2022-03-15",
    isEmailVerified: true,
    isPhoneVerified: true,
    username: "emma_thompson",
    accountStatus: "active",
    lastLogin: "2024-01-10T09:15:00Z",
    permissions: {
      canManageFellowships: false,
      canManageUsers: false,
      canViewAnalytics: true,
      canManagePermissions: false,
    },
    bio: "Head pastor of Hope Baptist Fellowship.",
  },
  {
    id: "user-4",
    name: "Michael Brown",
    email: "michael@example.com",
    role: "member",
    fellowshipId: "fellowship-3",
    joinDate: "2023-07-20",
    isEmailVerified: false,
    isPhoneVerified: false,
    username: "michael_brown",
    accountStatus: "pending_verification",
    lastLogin: "2024-01-09T18:30:00Z",
    permissions: {
      canManageFellowships: false,
      canManageUsers: false,
      canViewAnalytics: false,
      canManagePermissions: false,
    },
    bio: "New member, eager to get involved.",
  },
  {
    id: "admin_1",
    name: "Pastor Johnson",
    email: "pastor@antiochfellowship.org",
    role: "super_admin",
    personId: "person_1",
    joinDate: "",
    isEmailVerified: false,
    isPhoneVerified: false,
    username: "",
    accountStatus: "active",
    lastLogin: "",
    permissions: {
      canManageFellowships: false,
      canManageUsers: false,
      canViewAnalytics: false,
      canManagePermissions: false
    }
  },
  {
    id: "admin_2",
    name: "Elder Smith",
    email: "elder.smith@antiochfellowship.org",
    role: "tenure_manager",
    personId: "person_2",
    joinDate: "",
    isEmailVerified: false,
    isPhoneVerified: false,
    username: "",
    accountStatus: "active",
    lastLogin: "",
    permissions: {
      canManageFellowships: false,
      canManageUsers: false,
      canViewAnalytics: false,
      canManagePermissions: false
    }
  },
  {
    id: "admin_3",
    name: "Deacon Brown",
    email: "deacon.brown@antiochfellowship.org",
    role: "department_head",
    personId: "person_5",
    joinDate: "",
    isEmailVerified: false,
    isPhoneVerified: false,
    username: "",
    accountStatus: "active",
    lastLogin: "",
    permissions: {
      canManageFellowships: false,
      canManageUsers: false,
      canViewAnalytics: false,
      canManagePermissions: false
    }
  },
  {
    id: "user_1",
    name: "Michael Davis",
    email: "michael.davis@email.com",
    role: "member",
    personId: "person_3",
    joinDate: "",
    isEmailVerified: false,
    isPhoneVerified: false,
    username: "",
    accountStatus: "active",
    lastLogin: "",
    permissions: {
      canManageFellowships: false,
      canManageUsers: false,
      canViewAnalytics: false,
      canManagePermissions: false
    }
  },
]

export const mockFellowshipApplications: FellowshipApplication[] = [
  {
    id: "app-1",
    applicantName: "John Doe",
    fellowshipId: "fellowship-5",
    fellowshipName: "Riverside Community Church",
    pastorName: "Pastor James Wilson",
    email: "james@riverside.org",
    phone: "(555) 567-8901",
    address: "555 River Road, Springfield, IL 62705",
    description: "A growing community church focused on family ministry and community outreach",
    status: "pending",
    submittedDate: "2024-01-05",
  },
  {
    id: "app-2",
    applicantName: "Jane Smith",
    fellowshipId: "fellowship-6",
    fellowshipName: "Mountain View Fellowship",
    pastorName: "Pastor Lisa Chen",
    email: "lisa@mountainview.org",
    phone: "(555) 678-9012",
    address: "777 Hill Street, Springfield, IL 62706",
    description: "Contemporary worship with emphasis on youth and young adult ministry",
    status: "pending",
    submittedDate: "2024-01-08",
  },
  {
    id: "app-3",
    applicantName: "Peter Jones",
    fellowshipId: "fellowship-7",
    fellowshipName: "Faith Community Center",
    pastorName: "Pastor Robert Davis",
    email: "robert@faithcenter.org",
    phone: "(555) 789-0123",
    address: "999 Faith Avenue, Springfield, IL 62707",
    description: "Multi-cultural fellowship serving diverse community needs",
    status: "approved",
    submittedDate: "2023-12-15",
    reviewedDate: "2023-12-20",
    reviewedBy: "admin-1",
    notes: "Excellent application with strong community references",
  },
]

export const mockEvents: Event[] = [
  {
    id: "event-1",
    title: "Sunday Morning Service",
    description: "Weekly worship service with communion",
    date: "2024-01-07",
    time: "10:00 AM",
    location: "Main Sanctuary",
    fellowshipId: "fellowship-1",
    attendees: 120,
    maxAttendees: 150,
    type: "service",
  },
  {
    id: "event-2",
    title: "Wednesday Bible Study",
    description: "Study of the Book of Romans",
    date: "2024-01-10",
    time: "7:00 PM",
    location: "Fellowship Hall",
    fellowshipId: "fellowship-1",
    attendees: 45,
    maxAttendees: 60,
    type: "bible-study",
  },
  {
    id: "event-3",
    title: "Youth Fellowship Night",
    description: "Games, worship, and fellowship for teens",
    date: "2024-01-12",
    time: "6:30 PM",
    location: "Youth Center",
    fellowshipId: "fellowship-1",
    attendees: 28,
    maxAttendees: 40,
    type: "fellowship",
  },
]

export const getFellowshipById = (id: string): Fellowship | undefined => {
  return mockFellowships.find((f) => f.id === id)
}

export const getUserById = (id: string): User | undefined => {
  return mockUsers.find((u) => u.id === id)
}

export const getEventsByFellowshipId = (fellowshipId: string): Event[] => {
  return mockEvents.filter((e) => e.fellowshipId === fellowshipId)
}

export const getApprovedFellowshipApplications = (fellowshipId: string): FellowshipApplication[] => {
  return mockFellowshipApplications.filter((app) => app.fellowshipId === fellowshipId && app.status === "approved")
}

export const approveFellowshipApplication = (id: string, notes = "", reviewedBy = "admin-1") => {
  const application = mockFellowshipApplications.find((app) => app.id === id)
  if (application) {
    application.status = "approved"
    application.reviewedDate = new Date().toISOString().split("T")[0]
    application.notes = notes
    application.reviewedBy = reviewedBy
  }
}

export const rejectFellowshipApplication = (id: string, notes = "", reviewedBy = "admin-1") => {
  const application = mockFellowshipApplications.find((app) => app.id === id)
  if (application) {
    application.status = "rejected"
    application.reviewedDate = new Date().toISOString().split("T")[0]
    application.notes = notes
    application.reviewedBy = reviewedBy
  }
}

export const getFellowshipApplications = () => {
  return mockFellowshipApplications
}

export const getPendingApplications = () => {
  return mockFellowshipApplications.filter((app) => app.status === "pending")
}

export const getFellowshipStats = (fellowshipId: string) => {
  const fellowship = getFellowshipById(fellowshipId)
  const events = getEventsByFellowshipId(fellowshipId)

  return {
    totalMembers: fellowship?.memberCount || 0,
    activeEvents: events.length,
    avgAttendance: events.reduce((acc, e) => acc + e.attendees, 0) / events.length || 0,
    upcomingEvents: events.filter((e) => new Date(e.date) > new Date()).length,
  }
}

export function updateUser(id: string, updatedFields: Partial<User>): User | undefined {
  const userIndex = mockUsers.findIndex((user) => user.id === id)
  if (userIndex > -1) {
    const userToUpdate: User = mockUsers[userIndex]!
    Object.assign(userToUpdate, updatedFields)
    userToUpdate.lastLogin = new Date().toISOString()
    return userToUpdate
  }
  return undefined
}

export function deleteUser(id: string): boolean {
  const initialLength = mockUsers.length
  const newMockUsers = mockUsers.filter((user) => user.id !== id)
  mockUsers.splice(0, mockUsers.length, ...newMockUsers)
  return mockUsers.length < initialLength
}
import type { Database } from "./supabase"

// Define the RecurrencePattern types based on your mock data
export type RecurrencePattern =
  | { type: "weekly"; day: string; time: string }
  | { type: "daily"; time: string }
  | { type: "monthly"; day: number; time: string }
  | { type: "yearly"; date: string; time: string }

// Update the Task type to use the new RecurrencePattern
type Task = Omit<Database["public"]["Tables"]["tasks"]["Row"], "recurrence_pattern"> & {
  recurrence_pattern: RecurrencePattern | null
}
type Profile = Database["public"]["Tables"]["profiles"]["Row"]

export const mockUser: Profile = {
  id: "mock-user-id",
  email: "demo@taskflow.com",
  full_name: "Demo User",
  avatar_url: null,
  created_at: new Date().toISOString(),
  updated_at: new Date().toISOString(),
}

export const mockTasks: Task[] = [
  {
    id: "1",
    title: "Setup project structure",
    description: "Initialize the Next.js project with required dependencies and configure the development environment",
    status: "completed",
    priority: "high",
    due_date: null,
    assignee_id: null,
    created_by: "mock-user-id",
    team_id: "mock-team-id",
    category: "general",
    tags: ["setup", "development", "infrastructure"],
    is_recurring: false,
    recurrence_pattern: null,
    parent_task_id: null,
    position: 0,
    created_at: new Date(Date.now() - 86400000 * 3).toISOString(), // 3 days ago
    updated_at: new Date(Date.now() - 86400000 * 2).toISOString(), // 2 days ago
  },
  {
    id: "2",
    title: "Design user interface",
    description:
      "Create mockups and design system for the application including color schemes, typography, and component library",
    status: "in_progress",
    priority: "high",
    due_date: new Date(Date.now() + 172800000).toISOString(), // 2 days from now
    assignee_id: null,
    created_by: "mock-user-id",
    team_id: "mock-team-id",
    category: "general",
    tags: ["design", "ui", "mockups"],
    is_recurring: false,
    recurrence_pattern: null,
    parent_task_id: null,
    position: 1,
    created_at: new Date(Date.now() - 43200000).toISOString(), // 12 hours ago
    updated_at: new Date(Date.now() - 21600000).toISOString(), // 6 hours ago
  },
  {
    id: "3",
    title: "Implement authentication system",
    description: "Set up user authentication with email/password, social login options, and secure session management",
    status: "not_started",
    priority: "medium",
    due_date: new Date(Date.now() + 259200000).toISOString(), // 3 days from now
    assignee_id: null,
    created_by: "mock-user-id",
    team_id: "mock-team-id",
    category: "general",
    tags: ["auth", "backend", "security"],
    is_recurring: false,
    recurrence_pattern: null,
    parent_task_id: null,
    position: 2,
    created_at: new Date(Date.now() - 21600000).toISOString(), // 6 hours ago
    updated_at: new Date(Date.now() - 21600000).toISOString(),
  },
  {
    id: "4",
    title: "Create task management system",
    description: "Build comprehensive CRUD operations for tasks with filtering, sorting, and search capabilities",
    status: "not_started",
    priority: "high",
    due_date: new Date(Date.now() + 432000000).toISOString(), // 5 days from now
    assignee_id: null,
    created_by: "mock-user-id",
    team_id: "mock-team-id",
    category: "assignment",
    tags: ["tasks", "crud", "features"],
    is_recurring: false,
    recurrence_pattern: null,
    parent_task_id: null,
    position: 3,
    created_at: new Date(Date.now() - 10800000).toISOString(), // 3 hours ago
    updated_at: new Date(Date.now() - 10800000).toISOString(),
  },
  {
    id: "5",
    title: "Weekly team standup",
    description: "Regular team sync meeting to discuss progress, blockers, and upcoming priorities",
    status: "not_started",
    priority: "medium",
    due_date: new Date(Date.now() + 604800000).toISOString(), // 1 week from now
    assignee_id: null,
    created_by: "mock-user-id",
    team_id: "mock-team-id",
    category: "recurring",
    tags: ["meeting", "team", "sync"],
    is_recurring: true,
    recurrence_pattern: { type: "weekly", day: "monday", time: "09:00" },
    parent_task_id: null,
    position: 4,
    created_at: new Date(Date.now() - 3600000).toISOString(), // 1 hour ago
    updated_at: new Date(Date.now() - 3600000).toISOString(),
  },
  {
    id: "6",
    title: "Platform architecture review",
    description:
      "Comprehensive review of platform architecture for scalability, performance, and maintainability improvements",
    status: "blocked",
    priority: "low",
    due_date: null,
    assignee_id: null,
    created_by: "mock-user-id",
    team_id: "mock-team-id",
    category: "long_term",
    tags: ["architecture", "planning", "scalability"],
    is_recurring: false,
    recurrence_pattern: null,
    parent_task_id: null,
    position: 5,
    created_at: new Date().toISOString(),
    updated_at: new Date().toISOString(),
  },
  {
    id: "7",
    title: "Mobile app development",
    description: "Develop React Native mobile application with core task management features",
    status: "not_started",
    priority: "medium",
    due_date: new Date(Date.now() + 1209600000).toISOString(), // 2 weeks from now
    assignee_id: null,
    created_by: "mock-user-id",
    team_id: "mock-team-id",
    category: "long_term",
    tags: ["mobile", "react-native", "development"],
    is_recurring: false,
    recurrence_pattern: null,
    parent_task_id: null,
    position: 6,
    created_at: new Date(Date.now() - 1800000).toISOString(), // 30 minutes ago
    updated_at: new Date(Date.now() - 1800000).toISOString(),
  },
  {
    id: "8",
    title: "Database optimization",
    description: "Optimize database queries and implement caching strategies for better performance",
    status: "in_progress",
    priority: "urgent",
    due_date: new Date(Date.now() + 86400000).toISOString(), // 1 day from now
    assignee_id: null,
    created_by: "mock-user-id",
    team_id: "mock-team-id",
    category: "assignment",
    tags: ["database", "performance", "optimization"],
    is_recurring: false,
    recurrence_pattern: null,
    parent_task_id: null,
    position: 7,
    created_at: new Date(Date.now() - 7200000).toISOString(), // 2 hours ago
    updated_at: new Date(Date.now() - 3600000).toISOString(), // 1 hour ago
  },
  {
    id: "9",
    title: "Daily code review",
    description: "Review pull requests and provide feedback to team members",
    status: "completed",
    priority: "medium",
    due_date: null,
    assignee_id: null,
    created_by: "mock-user-id",
    team_id: "mock-team-id",
    category: "recurring",
    tags: ["code-review", "quality", "team"],
    is_recurring: true,
    recurrence_pattern: { type: "daily", time: "14:00" },
    parent_task_id: null,
    position: 8,
    created_at: new Date(Date.now() - 14400000).toISOString(), // 4 hours ago
    updated_at: new Date(Date.now() - 7200000).toISOString(), // 2 hours ago
  },
  {
    id: "10",
    title: "User testing and feedback collection",
    description: "Conduct user testing sessions and collect feedback for product improvements",
    status: "not_started",
    priority: "high",
    due_date: new Date(Date.now() + 518400000).toISOString(), // 6 days from now
    assignee_id: null,
    created_by: "mock-user-id",
    team_id: "mock-team-id",
    category: "general",
    tags: ["testing", "feedback", "ux"],
    is_recurring: false,
    recurrence_pattern: null,
    parent_task_id: null,
    position: 9,
    created_at: new Date(Date.now() - 900000).toISOString(), // 15 minutes ago
    updated_at: new Date(Date.now() - 900000).toISOString(),
  },
]

export const mockTeamMembers = [
  {
    id: "member-1",
    name: "Alice Johnson",
    email: "alice@taskflow.com",
    avatar: null,
    role: "Frontend Developer",
    taskCount: 3,
  },
  {
    id: "member-2",
    name: "Bob Smith",
    email: "bob@taskflow.com",
    avatar: null,
    role: "Backend Developer",
    taskCount: 2,
  },
  {
    id: "member-3",
    name: "Carol Davis",
    email: "carol@taskflow.com",
    avatar: null,
    role: "UI/UX Designer",
    taskCount: 4,
  },
  {
    id: "member-4",
    name: "David Wilson",
    email: "david@taskflow.com",
    avatar: null,
    role: "Product Manager",
    taskCount: 1,
  },
]

export const mockCheckins = [
  {
    id: "checkin-1",
    user_id: "mock-user-id",
    content: "Started working on the authentication system. Made good progress on the login form and validation logic.",
    type: "daily" as const,
    created_at: new Date(Date.now() - 86400000).toISOString(), // 1 day ago
  },
  {
    id: "checkin-2",
    user_id: "mock-user-id",
    content: "Completed the UI design mockups for the dashboard. Ready for development phase.",
    type: "daily" as const,
    created_at: new Date(Date.now() - 172800000).toISOString(), // 2 days ago
  },
  {
    id: "checkin-3",
    user_id: "mock-user-id",
    content: "Weekly review: Great progress on the core features. Team collaboration is excellent.",
    type: "weekly" as const,
    created_at: new Date(Date.now() - 604800000).toISOString(), // 1 week ago
  },
]

export const mockCheckouts = [
  {
    id: "checkout-1",
    user_id: "mock-user-id",
    content:
      "Wrapped up the day with successful implementation of task filtering. Tomorrow will focus on the search functionality.",
    task_ids: ["2", "4"],
    type: "daily" as const,
    created_at: new Date(Date.now() - 86400000).toISOString(), // 1 day ago
  },
  {
    id: "checkout-2",
    user_id: "mock-user-id",
    content: "Good productive day. Completed the design system and started on component implementation.",
    task_ids: ["1", "2"],
    type: "daily" as const,
    created_at: new Date(Date.now() - 172800000).toISOString(), // 2 days ago
  },
]
export interface PrayerRequest {
  id: string
  name: string
  fellowship: string
  contact?: string
  category: "Healing" | "Guidance" | "Thanksgiving" | "Other"
  text: string
  isPrivate: boolean
  status: "Pending" | "In Progress" | "Completed"
  dateSubmitted: string
  fileUrl?: string
}

export interface PrayerMeeting {
  id: string
  title: string
  date: string
  time: string
  location: string
  type: "General Fellowship Prayer" | "Ministry-specific Prayer" | "Special Event Prayer"
  link?: string
  description: string
  attendees: { id: string; name: string; email: string }[]
}

export interface PrayerAssignment {
  id: string
  requestId: string
  assignedMember: string
  status: "Pending" | "Completed"
  notes?: string
  dateAssigned: string
  dateCompleted?: string
}

export interface MinistryAssignment {
  id: string
  ministryName: string
  members: string[]
  description: string
  rotationSchedule?: string
}

// Mock Prayer Requests
export const mockPrayerRequests: PrayerRequest[] = [
  {
    id: "1",
    name: "Sarah Johnson",
    fellowship: "Sample Fellowship",
    contact: "sarah.j@email.com",
    category: "Healing",
    text: "Please pray for my mother who is recovering from surgery. She needs strength and healing during this difficult time.",
    isPrivate: false,
    status: "Pending",
    dateSubmitted: "2024-01-15T10:30:00Z",
  },
  {
    id: "2",
    name: "Michael Chen",
    fellowship: "Sample Fellowship",
    category: "Guidance",
    text: "Seeking guidance and wisdom for a major career decision. Pray that God would open the right doors.",
    isPrivate: false,
    status: "In Progress",
    dateSubmitted: "2024-01-14T14:20:00Z",
  },
  {
    id: "3",
    name: "Anonymous",
    fellowship: "Sample Fellowship",
    category: "Guidance",
    text: "Marriage is going through a difficult season. Please pray for reconciliation and healing.",
    isPrivate: true,
    status: "Completed",
    dateSubmitted: "2024-01-13T09:15:00Z",
  },
  {
    id: "4",
    name: "David Martinez",
    fellowship: "Sample Fellowship",
    contact: "david.m@email.com",
    category: "Thanksgiving",
    text: "Starting a new youth outreach program. Pray for wisdom, resources, and the right team members.",
    isPrivate: false,
    status: "Completed",
    dateSubmitted: "2024-01-10T16:45:00Z",
  },
  {
    id: "5",
    name: "Lisa Thompson",
    fellowship: "Sample Fellowship",
    category: "Guidance",
    text: "Feeling distant from God lately. Please pray for renewed passion and deeper relationship with Him.",
    isPrivate: false,
    status: "In Progress",
    dateSubmitted: "2024-01-12T11:30:00Z",
  },
]

// Mock Prayer Meetings
export const mockPrayerMeetings: PrayerMeeting[] = [
  {
    id: "1",
    title: "Weekly Fellowship Prayer",
    date: "2024-01-20",
    time: "19:00",
    location: "Fellowship Hall",
    type: "General Fellowship Prayer",
    description: "Our weekly gathering to pray for our community, nation, and world. All are welcome.",
    attendees: [
      { id: "1", name: "Sarah Johnson", email: "sarah.j@email.com" },
      { id: "2", name: "Michael Chen", email: "michael.c@email.com" },
      { id: "3", name: "David Martinez", email: "david.m@email.com" },
      { id: "4", name: "Lisa Thompson", email: "lisa.t@email.com" },
      { id: "5", name: "Pastor James", email: "pastor.james@fellowship.com" },
    ],
  },
  {
    id: "2",
    title: "Youth Ministry Prayer",
    date: "2024-01-22",
    time: "18:30",
    location: "Youth Room",
    type: "Ministry-specific Prayer",
    description: "Focused prayer time for our youth ministry, upcoming events, and young people in our community.",
    attendees: [
      { id: "3", name: "David Martinez", email: "david.m@email.com" },
      { id: "6", name: "Youth Pastor Mark", email: "mark.y@fellowship.com" },
    ],
  },
  {
    id: "3",
    title: "Healing Prayer Service",
    date: "2024-01-25",
    time: "20:00",
    location: "Online - Zoom",
    type: "Special Event Prayer",
    link: "https://zoom.us/j/123456789",
    description:
      "Special prayer service focused on healing and restoration. Join us online for this powerful time of prayer.",
    attendees: [
      { id: "5", name: "Pastor James", email: "pastor.james@fellowship.com" },
      { id: "7", name: "Elder Mary", email: "mary.e@fellowship.com" },
    ],
  },
  {
    id: "4",
    title: "Early Morning Prayer",
    date: "2024-01-27",
    time: "06:00",
    location: "Sanctuary",
    type: "General Fellowship Prayer",
    description: "Start your day with prayer. Coffee and light breakfast provided.",
    attendees: [{ id: "8", name: "Early Birds Group", email: "earlybirds@fellowship.com" }],
  },
]

// Mock Prayer Assignments
export const mockPrayerAssignments: PrayerAssignment[] = [
  {
    id: "1",
    requestId: "1",
    assignedMember: "Pastor James",
    status: "Completed",
    notes: "Visited Sarah's mother in the hospital. Prayed with the family. Surgery went well!",
    dateAssigned: "2024-01-15T11:00:00Z",
    dateCompleted: "2024-01-16T15:30:00Z",
  },
  {
    id: "2",
    requestId: "2",
    assignedMember: "Elder Mary",
    status: "Pending",
    dateAssigned: "2024-01-14T15:00:00Z",
  },
  {
    id: "3",
    requestId: "3",
    assignedMember: "Counselor Tom",
    status: "Completed",
    notes: "Had a counseling session and prayer time. Couple is working through their issues with professional help.",
    dateAssigned: "2024-01-13T10:00:00Z",
    dateCompleted: "2024-01-14T14:00:00Z",
  },
  {
    id: "4",
    requestId: "5",
    assignedMember: "Mentor Susan",
    status: "Pending",
    dateAssigned: "2024-01-12T12:00:00Z",
  },
]

// Mock Ministry Assignments
export const mockMinistryAssignments: MinistryAssignment[] = [
  {
    id: "1",
    ministryName: "Worship Team",
    members: ["Sarah Johnson", "Michael Chen", "Grace Wilson"],
    description: "Pray for worship services, sound equipment, and team unity",
    rotationSchedule: "Monthly",
  },
  {
    id: "2",
    ministryName: "Youth Ministry",
    members: ["David Martinez", "Lisa Thompson", "Youth Pastor Mark"],
    description: "Cover youth events, camps, and individual young people in prayer",
    rotationSchedule: "Bi-weekly",
  },
  {
    id: "3",
    ministryName: "Outreach Ministry",
    members: ["Elder Mary", "Outreach Team", "Community Volunteers"],
    description: "Pray for community events, evangelism efforts, and local partnerships",
    rotationSchedule: "Weekly",
  },
  {
    id: "4",
    ministryName: "Children's Ministry",
    members: ["Teacher Anna", "Helper Bob", "Parent Volunteers"],
    description: "Pray for children's safety, spiritual growth, and family ministries",
    rotationSchedule: "Monthly",
  },
  {
    id: "5",
    ministryName: "Pastoral Care",
    members: ["Pastor James", "Counselor Tom", "Deacon Team"],
    description: "Pray for those in crisis, hospital visits, and pastoral counseling",
    rotationSchedule: "As needed",
  },
]

// Mock User List
export const NewUsers = [
  { id: "1", name: "Sarah Johnson", email: "sarah.j@email.com" },
  { id: "2", name: "Michael Chen", email: "michael.c@email.com" },
  { id: "3", name: "David Martinez", email: "david.m@email.com" },
  { id: "4", name: "Lisa Thompson", email: "lisa.t@email.com" },
  { id: "5", name: "Pastor James", email: "pastor.james@fellowship.com" },
  { id: "6", name: "Youth Pastor Mark", email: "mark.y@fellowship.com" },
  { id: "7", name: "Elder Mary", email: "mary.e@fellowship.com" },
  { id: "8", name: "Counselor Tom", email: "tom.c@fellowship.com" },
  { id: "9", name: "Mentor Susan", email: "susan.m@fellowship.com" },
  { id: "10", name: "Deacon John", email: "john.d@fellowship.com" },
]

// Helper functions
export const getPrayerRequestById = (id: string): PrayerRequest | undefined => {
  return mockPrayerRequests.find((request) => request.id === id)
}

export const getPrayerMeetingById = (id: string): PrayerMeeting | undefined => {
  return mockPrayerMeetings.find((meeting) => meeting.id === id)
}

export const getAssignmentsByRequestId = (requestId: string): PrayerAssignment[] => {
  return mockPrayerAssignments.filter((assignment) => assignment.requestId === requestId)
}

export const getAssignmentsByMember = (member: string): PrayerAssignment[] => {
  return mockPrayerAssignments.filter((assignment) => assignment.assignedMember === member)
}


// qa system mock data
export interface Topic {
  id: string
  title: string
  description: string
  status: "open" | "closed"
  answerSetting: "allow_all" | "require_review" | "not_allowed"
  questionsCount: number
  answersCount: number
  pinnedAnswersCount: number
  createdAt: Date
  updatedAt: Date
}

export interface Question {
  id: string
  topicId: string
  text: string
  author?: string
  fellowship?: string
  status: "pending" | "approved" | "answered"
  votes: number
  isDisplayed: boolean
  createdAt: Date
  updatedAt: Date
}

export interface Answer {
  id: string
  questionId: string
  text: string
  author?: string
  status: "pending" | "approved" | "rejected"
  isPinned: boolean
  isChurchOfficial: boolean
  createdAt: Date
  updatedAt: Date
}

export interface Stats {
  totalQuestions: number
  totalAnswers: number
  displayedQuestions: number
  pendingQuestions: number
  answeredQuestions: number
}

// Mock Topics Data
export const mockTopics: Topic[] = [
  {
    id: "1",
    title: "Sunday Service Q&A",
    description: "Questions and answers from today's Sunday service message",
    status: "open",
    answerSetting: "require_review",
    questionsCount: 12,
    answersCount: 8,
    pinnedAnswersCount: 3,
    createdAt: new Date("2024-01-15T09:00:00Z"),
    updatedAt: new Date("2024-01-15T11:30:00Z"),
  },
  {
    id: "2",
    title: "Bible Study Discussion",
    description: "Questions from our weekly Bible study on Romans 8",
    status: "open",
    answerSetting: "allow_all",
    questionsCount: 7,
    answersCount: 15,
    pinnedAnswersCount: 2,
    createdAt: new Date("2024-01-10T19:00:00Z"),
    updatedAt: new Date("2024-01-10T21:00:00Z"),
  },
  {
    id: "3",
    title: "Youth Ministry Q&A",
    description: "Questions from our youth about faith and life",
    status: "closed",
    answerSetting: "require_review",
    questionsCount: 5,
    answersCount: 5,
    pinnedAnswersCount: 5,
    createdAt: new Date("2024-01-08T18:00:00Z"),
    updatedAt: new Date("2024-01-08T20:00:00Z"),
  },
]

// Mock Questions Data
export const mockQuestions: Question[] = [
  {
    id: "1",
    topicId: "1",
    text: 'How can we practically apply the concept of "walking in the Spirit" in our daily lives?',
    author: "Sarah M.",
    fellowship: "Young Adults",
    status: "approved",
    votes: 8,
    isDisplayed: false,
    createdAt: new Date("2024-01-15T09:15:00Z"),
    updatedAt: new Date("2024-01-15T09:15:00Z"),
  },
  {
    id: "2",
    topicId: "1",
    text: 'What does it mean to be "more than conquerors" in Romans 8:37?',
    author: "Michael T.",
    fellowship: "Men's Ministry",
    status: "answered",
    votes: 12,
    isDisplayed: true,
    createdAt: new Date("2024-01-15T09:30:00Z"),
    updatedAt: new Date("2024-01-15T10:45:00Z"),
  },
  {
    id: "3",
    topicId: "1",
    text: "How do we know if we're truly led by the Spirit versus our own desires?",
    author: "Jennifer L.",
    fellowship: "Women's Ministry",
    status: "approved",
    votes: 15,
    isDisplayed: false,
    createdAt: new Date("2024-01-15T09:45:00Z"),
    updatedAt: new Date("2024-01-15T09:45:00Z"),
  },
  {
    id: "4",
    topicId: "1",
    text: "Can you explain the difference between condemnation and conviction?",
    status: "pending",
    votes: 3,
    isDisplayed: false,
    createdAt: new Date("2024-01-15T10:00:00Z"),
    updatedAt: new Date("2024-01-15T10:00:00Z"),
  },
  {
    id: "5",
    topicId: "2",
    text: 'In Romans 8:28, does "all things work together for good" mean bad things won\'t happen to Christians?',
    author: "David K.",
    fellowship: "Bible Study Group",
    status: "answered",
    votes: 9,
    isDisplayed: false,
    createdAt: new Date("2024-01-10T19:15:00Z"),
    updatedAt: new Date("2024-01-10T20:30:00Z"),
  },
]

// Mock Answers Data
export const mockAnswers: Answer[] = [
  {
    id: "1",
    questionId: "2",
    text: "Being \"more than conquerors\" means that through Christ's love, we don't just barely survive life's challenges - we triumph over them. It's not about avoiding difficulties, but about having victory through them because nothing can separate us from God's love.",
    author: "Pastor Johnson",
    status: "approved",
    isPinned: true,
    isChurchOfficial: true,
    createdAt: new Date("2024-01-15T10:45:00Z"),
    updatedAt: new Date("2024-01-15T10:45:00Z"),
  },
  {
    id: "2",
    questionId: "2",
    text: "I think it means we have the ultimate victory because Christ has already won the battle against sin and death. We're on the winning team!",
    author: "Lisa R.",
    status: "approved",
    isPinned: false,
    isChurchOfficial: false,
    createdAt: new Date("2024-01-15T11:00:00Z"),
    updatedAt: new Date("2024-01-15T11:00:00Z"),
  },
  {
    id: "3",
    questionId: "5",
    text: "Romans 8:28 doesn't promise that bad things won't happen, but that God can work even through difficult circumstances for our ultimate good and His glory. It's about God's sovereignty and His ability to bring purpose from pain.",
    author: "Pastor Johnson",
    status: "approved",
    isPinned: true,
    isChurchOfficial: true,
    createdAt: new Date("2024-01-10T20:30:00Z"),
    updatedAt: new Date("2024-01-10T20:30:00Z"),
  },
]

// Mock Stats Data
export const mockStats: Stats = {
  totalQuestions: 24,
  totalAnswers: 28,
  displayedQuestions: 1,
  pendingQuestions: 3,
  answeredQuestions: 8,
}

// Utility functions for mock data
export const getTopicById = (id: string): Topic | undefined => {
  return mockTopics.find((topic) => topic.id === id)
}

export const getQuestionsByTopicId = (topicId: string): Question[] => {
  return mockQuestions.filter((question) => question.topicId === topicId)
}

export const getAnswersByQuestionId = (questionId: string): Answer[] => {
  return mockAnswers.filter((answer) => answer.questionId === questionId)
}

export const getQuestionById = (id: string): Question | undefined => {
  return mockQuestions.find((question) => question.id === id)
}

export const MOCK_FELLOWSHIP_ID = "fellowship_123"

export const mockTenures: Tenure[] = [
  {
    id: "tenure_1",
    title: "2024 Leadership Tenure",
    startDate: "2024-01-01",
    endDate: "2024-12-31",
    status: "active",
    fellowshipId: MOCK_FELLOWSHIP_ID,
    createdAt: "2023-11-15T10:00:00Z",
    updatedAt: "2023-11-15T10:00:00Z",
  },
  {
    id: "tenure_2",
    title: "2023 Leadership Tenure",
    startDate: "2023-01-01",
    endDate: "2023-12-31",
    status: "past",
    fellowshipId: MOCK_FELLOWSHIP_ID,
    createdAt: "2022-11-15T10:00:00Z",
    updatedAt: "2022-11-15T10:00:00Z",
  },
  {
    id: "tenure_3",
    title: "2025 Leadership Tenure",
    startDate: "2025-01-01",
    endDate: "2025-12-31",
    status: "upcoming",
    fellowshipId: MOCK_FELLOWSHIP_ID,
    createdAt: "2024-10-15T10:00:00Z",
    updatedAt: "2024-10-15T10:00:00Z",
  },
]

export const mockDepartments: Department[] = [
  {
    id: "dept_1",
    name: "Music Ministry",
    description: "Worship and music coordination",
    fellowshipId: MOCK_FELLOWSHIP_ID,
    createdAt: "2023-01-01T10:00:00Z",
    updatedAt: "2023-01-01T10:00:00Z",
  },
  {
    id: "dept_2",
    name: "Children Ministry",
    description: "Children and youth programs",
    fellowshipId: MOCK_FELLOWSHIP_ID,
    createdAt: "2023-01-01T10:00:00Z",
    updatedAt: "2023-01-01T10:00:00Z",
  },
  {
    id: "dept_3",
    name: "Media Ministry",
    description: "Audio, video, and digital content",
    fellowshipId: MOCK_FELLOWSHIP_ID,
    createdAt: "2023-01-01T10:00:00Z",
    updatedAt: "2023-01-01T10:00:00Z",
  },
  {
    id: "dept_4",
    name: "Outreach Ministry",
    description: "Community outreach and evangelism",
    fellowshipId: MOCK_FELLOWSHIP_ID,
    createdAt: "2023-01-01T10:00:00Z",
    updatedAt: "2023-01-01T10:00:00Z",
  },
]

export const mockPositions: Position[] = [
  // Standalone positions
  {
    id: "pos_1",
    name: "President",
    description: "Overall leadership and vision",
    departmentId: null,
    isActive: true,
    fellowshipId: MOCK_FELLOWSHIP_ID,
    createdAt: "2023-01-01T10:00:00Z",
    updatedAt: "2023-01-01T10:00:00Z",
  },
  {
    id: "pos_2",
    name: "Secretary",
    description: "Record keeping and documentation",
    departmentId: null,
    isActive: true,
    fellowshipId: MOCK_FELLOWSHIP_ID,
    createdAt: "2023-01-01T10:00:00Z",
    updatedAt: "2023-01-01T10:00:00Z",
  },
  {
    id: "pos_3",
    name: "Treasurer",
    description: "Financial management and oversight",
    departmentId: null,
    isActive: true,
    fellowshipId: MOCK_FELLOWSHIP_ID,
    createdAt: "2023-01-01T10:00:00Z",
    updatedAt: "2023-01-01T10:00:00Z",
  },
  // Department-linked positions
  {
    id: "pos_4",
    name: "Music Ministry Leader",
    description: "Lead worship and music programs",
    departmentId: "dept_1",
    isActive: true,
    fellowshipId: MOCK_FELLOWSHIP_ID,
    createdAt: "2023-01-01T10:00:00Z",
    updatedAt: "2023-01-01T10:00:00Z",
  },
  {
    id: "pos_5",
    name: "Children Ministry Leader",
    description: "Oversee children and youth activities",
    departmentId: "dept_2",
    isActive: true,
    fellowshipId: MOCK_FELLOWSHIP_ID,
    createdAt: "2023-01-01T10:00:00Z",
    updatedAt: "2023-01-01T10:00:00Z",
  },
  {
    id: "pos_6",
    name: "Media Ministry Leader",
    description: "Manage audio/video and digital content",
    departmentId: "dept_3",
    isActive: true,
    fellowshipId: MOCK_FELLOWSHIP_ID,
    createdAt: "2023-01-01T10:00:00Z",
    updatedAt: "2023-01-01T10:00:00Z",
  },
  {
    id: "pos_7",
    name: "Outreach Ministry Leader",
    description: "Lead community outreach efforts",
    departmentId: "dept_4",
    isActive: true,
    fellowshipId: MOCK_FELLOWSHIP_ID,
    createdAt: "2023-01-01T10:00:00Z",
    updatedAt: "2023-01-01T10:00:00Z",
  },
]

export const mockPersons: Person[] = [
  {
    id: "person_1",
    name: "John Smith",
    email: "john.smith@email.com",
    phone: "+1-555-0101",
    fellowshipId: MOCK_FELLOWSHIP_ID,
    bio: "Passionate about church leadership and community building. Has served in various leadership roles for over 8 years.",
    photoUrl: "/professional-man-headshot.png",
    createdAt: "2023-01-01T10:00:00Z",
    updatedAt: "2023-01-01T10:00:00Z",
  },
  {
    id: "person_2",
    name: "Sarah Johnson",
    email: "sarah.johnson@email.com",
    phone: "+1-555-0102",
    fellowshipId: MOCK_FELLOWSHIP_ID,
    bio: "Experienced in financial management and church administration. CPA with 12 years of nonprofit experience.",
    photoUrl: "/professional-woman-headshot.png",
    createdAt: "2023-01-01T10:00:00Z",
    updatedAt: "2023-01-01T10:00:00Z",
  },
  {
    id: "person_3",
    name: "Michael Davis",
    email: "michael.davis@email.com",
    phone: "+1-555-0103",
    fellowshipId: MOCK_FELLOWSHIP_ID,
    bio: "Music director with 10+ years of worship leading experience. Skilled in piano, guitar, and vocal coaching.",
    photoUrl: "/professional-headshot-man-musician.png",
    createdAt: "2023-01-01T10:00:00Z",
    updatedAt: "2023-01-01T10:00:00Z",
  },
  {
    id: "person_4",
    name: "Emily Wilson",
    email: "emily.wilson@email.com",
    phone: "+1-555-0104",
    fellowshipId: MOCK_FELLOWSHIP_ID,
    bio: "Children ministry coordinator and early childhood educator. Passionate about nurturing young hearts for Christ.",
    photoUrl: "/professional-headshot-woman-teacher.png",
    createdAt: "2023-01-01T10:00:00Z",
    updatedAt: "2023-01-01T10:00:00Z",
  },
  {
    id: "person_5",
    name: "David Brown",
    email: "david.brown@email.com",
    phone: "+1-555-0105",
    fellowshipId: MOCK_FELLOWSHIP_ID,
    bio: "Media specialist with expertise in audio/video production. Professional broadcast engineer with creative vision.",
    photoUrl: "/professional-headshot-man-tech.png",
    createdAt: "2023-01-01T10:00:00Z",
    updatedAt: "2023-01-01T10:00:00Z",
  },
  {
    id: "person_6",
    name: "Lisa Anderson",
    email: "lisa.anderson@email.com",
    phone: "+1-555-0106",
    fellowshipId: MOCK_FELLOWSHIP_ID,
    bio: "Community outreach coordinator with heart for evangelism. Former missionary with global ministry experience.",
    photoUrl: "/professional-headshot-woman-community.png",
    createdAt: "2023-01-01T10:00:00Z",
    updatedAt: "2023-01-01T10:00:00Z",
  },
  {
    id: "person_7",
    name: "Robert Taylor",
    email: "robert.taylor@email.com",
    phone: "+1-555-0107",
    fellowshipId: MOCK_FELLOWSHIP_ID,
    bio: "Assistant worship leader and sound technician. Brings technical expertise to enhance worship experience.",
    photoUrl: "/professional-man-headshot.png",
    createdAt: "2023-01-01T10:00:00Z",
    updatedAt: "2023-01-01T10:00:00Z",
  },
  {
    id: "person_8",
    name: "Jennifer Martinez",
    email: "jennifer.martinez@email.com",
    phone: "+1-555-0108",
    fellowshipId: MOCK_FELLOWSHIP_ID,
    bio: "Children's Sunday school teacher and youth mentor. Dedicated to discipleship and spiritual growth.",
    photoUrl: "/professional-woman-headshot.png",
    createdAt: "2023-01-01T10:00:00Z",
    updatedAt: "2023-01-01T10:00:00Z",
  },
  {
    id: "person_9",
    name: "Christopher Lee",
    email: "christopher.lee@email.com",
    phone: "+1-555-0109",
    fellowshipId: MOCK_FELLOWSHIP_ID,
    bio: "Video production specialist and live streaming coordinator. Helps extend our reach through digital ministry.",
    photoUrl: "/professional-headshot-man-tech.png",
    createdAt: "2023-01-01T10:00:00Z",
    updatedAt: "2023-01-01T10:00:00Z",
  },
  {
    id: "person_10",
    name: "Amanda Garcia",
    email: "amanda.garcia@email.com",
    phone: "+1-555-0110",
    fellowshipId: MOCK_FELLOWSHIP_ID,
    bio: "Community volunteer coordinator and event organizer. Passionate about connecting with local neighborhoods.",
    photoUrl: "/professional-headshot-woman-community.png",
    createdAt: "2023-01-01T10:00:00Z",
    updatedAt: "2023-01-01T10:00:00Z",
  },
  {
    id: "person_11",
    name: "James Thompson",
    email: "james.thompson@email.com",
    phone: "+1-555-0111",
    fellowshipId: MOCK_FELLOWSHIP_ID,
    bio: "Administrative assistant and meeting coordinator. Ensures smooth operations and effective communication.",
    photoUrl: "/professional-man-headshot.png",
    createdAt: "2023-01-01T10:00:00Z",
    updatedAt: "2023-01-01T10:00:00Z",
  },
  {
    id: "person_12",
    name: "Rachel White",
    email: "rachel.white@email.com",
    phone: "+1-555-0112",
    fellowshipId: MOCK_FELLOWSHIP_ID,
    bio: "New member interested in serving. Recently completed leadership training program.",
    photoUrl: "/professional-woman-headshot.png",
    createdAt: "2024-11-01T10:00:00Z",
    updatedAt: "2024-11-01T10:00:00Z",
  },
]

export const mockAppointments: Appointment[] = [
  // Current tenure appointments (2024)
  {
    id: "appt_1",
    tenureId: "tenure_1",
    positionId: "pos_1",
    personId: "person_1",
    status: "accepted",
    inviteLink: "/fellowship_123/leadership/invite/token_abc123",
    inviteToken: "token_abc123",
    appointedBy: "admin_1",
    appointedAt: "2023-12-01T10:00:00Z",
    respondedAt: "2023-12-02T14:30:00Z",
    createdAt: "2023-12-01T10:00:00Z",
    updatedAt: "2023-12-02T14:30:00Z",
  },
  {
    id: "appt_2",
    tenureId: "tenure_1",
    positionId: "pos_2",
    personId: "person_11",
    status: "accepted",
    inviteLink: "/fellowship_123/leadership/invite/token_sec789",
    inviteToken: "token_sec789",
    appointedBy: "admin_1",
    appointedAt: "2023-12-01T10:00:00Z",
    respondedAt: "2023-12-02T11:20:00Z",
    createdAt: "2023-12-01T10:00:00Z",
    updatedAt: "2023-12-02T11:20:00Z",
  },
  {
    id: "appt_3",
    tenureId: "tenure_1",
    positionId: "pos_3",
    personId: "person_2",
    status: "accepted",
    inviteLink: "/fellowship_123/leadership/invite/token_def456",
    inviteToken: "token_def456",
    appointedBy: "admin_1",
    appointedAt: "2023-12-01T10:00:00Z",
    respondedAt: "2023-12-03T09:15:00Z",
    createdAt: "2023-12-01T10:00:00Z",
    updatedAt: "2023-12-03T09:15:00Z",
  },
  {
    id: "appt_4",
    tenureId: "tenure_1",
    positionId: "pos_4",
    personId: "person_3",
    status: "accepted",
    inviteLink: "/fellowship_123/leadership/invite/token_ghi789",
    inviteToken: "token_ghi789",
    appointedBy: "admin_1",
    appointedAt: "2023-12-01T10:00:00Z",
    respondedAt: "2023-12-01T16:45:00Z",
    createdAt: "2023-12-01T10:00:00Z",
    updatedAt: "2023-12-01T16:45:00Z",
  },
  {
    id: "appt_5",
    tenureId: "tenure_1",
    positionId: "pos_5",
    personId: "person_4",
    status: "accepted",
    inviteLink: "/fellowship_123/leadership/invite/token_jkl012",
    inviteToken: "token_jkl012",
    appointedBy: "admin_1",
    appointedAt: "2023-12-05T10:00:00Z",
    respondedAt: "2023-12-06T14:20:00Z",
    createdAt: "2023-12-05T10:00:00Z",
    updatedAt: "2023-12-06T14:20:00Z",
  },
  {
    id: "appt_6",
    tenureId: "tenure_1",
    positionId: "pos_6",
    personId: "person_5",
    status: "accepted",
    inviteLink: "/fellowship_123/leadership/invite/token_mno345",
    inviteToken: "token_mno345",
    appointedBy: "admin_1",
    appointedAt: "2023-12-05T10:00:00Z",
    respondedAt: "2023-12-05T18:30:00Z",
    createdAt: "2023-12-05T10:00:00Z",
    updatedAt: "2023-12-05T18:30:00Z",
  },
  {
    id: "appt_7",
    tenureId: "tenure_1",
    positionId: "pos_7",
    personId: "person_6",
    status: "accepted",
    inviteLink: "/fellowship_123/leadership/invite/token_pqr678",
    inviteToken: "token_pqr678",
    appointedBy: "admin_1",
    appointedAt: "2023-12-05T10:00:00Z",
    respondedAt: "2023-12-07T10:15:00Z",
    createdAt: "2023-12-05T10:00:00Z",
    updatedAt: "2023-12-07T10:15:00Z",
  },
  // Pending appointments for 2025 tenure
  {
    id: "appt_8",
    tenureId: "tenure_3",
    positionId: "pos_1",
    personId: "person_1",
    status: "pending",
    inviteLink: "/fellowship_123/leadership/invite/token_2025_pres",
    inviteToken: "token_2025_pres",
    appointedBy: "admin_1",
    appointedAt: "2024-11-15T10:00:00Z",
    respondedAt: null,
    createdAt: "2024-11-15T10:00:00Z",
    updatedAt: "2024-11-15T10:00:00Z",
  },
  {
    id: "appt_9",
    tenureId: "tenure_3",
    positionId: "pos_4",
    personId: "person_12",
    status: "pending",
    inviteLink: "/fellowship_123/leadership/invite/token_2025_music",
    inviteToken: "token_2025_music",
    appointedBy: "admin_1",
    appointedAt: "2024-11-20T10:00:00Z",
    respondedAt: null,
    createdAt: "2024-11-20T10:00:00Z",
    updatedAt: "2024-11-20T10:00:00Z",
  },
  // Declined appointment example
  {
    id: "appt_10",
    tenureId: "tenure_1",
    positionId: "pos_2",
    personId: "person_7",
    status: "declined",
    inviteLink: "/fellowship_123/leadership/invite/token_declined_sec",
    inviteToken: "token_declined_sec",
    appointedBy: "admin_1",
    appointedAt: "2023-11-20T10:00:00Z",
    respondedAt: "2023-11-22T15:45:00Z",
    createdAt: "2023-11-20T10:00:00Z",
    updatedAt: "2023-11-22T15:45:00Z",
  },
  // Past tenure appointments for history
  {
    id: "appt_11",
    tenureId: "tenure_2",
    positionId: "pos_1",
    personId: "person_2",
    status: "accepted",
    inviteLink: "/fellowship_123/leadership/invite/token_2023_pres",
    inviteToken: "token_2023_pres",
    appointedBy: "admin_1",
    appointedAt: "2022-12-01T10:00:00Z",
    respondedAt: "2022-12-02T14:30:00Z",
    createdAt: "2022-12-01T10:00:00Z",
    updatedAt: "2022-12-02T14:30:00Z",
  },
  {
    id: "appt_12",
    tenureId: "tenure_2",
    positionId: "pos_4",
    personId: "person_3",
    status: "accepted",
    inviteLink: "/fellowship_123/leadership/invite/token_2023_music",
    inviteToken: "token_2023_music",
    appointedBy: "admin_1",
    appointedAt: "2022-12-01T10:00:00Z",
    respondedAt: "2022-12-01T16:45:00Z",
    createdAt: "2022-12-01T10:00:00Z",
    updatedAt: "2022-12-01T16:45:00Z",
  },
]

export const mockDepartmentMembers: DepartmentMember[] = [
  // Music Ministry Members
  { departmentId: "dept_1", personId: "person_3", role: "leader", joinedAt: "2023-01-01T10:00:00Z" },
  { departmentId: "dept_1", personId: "person_7", role: "member", joinedAt: "2023-06-15T10:00:00Z" },
  { departmentId: "dept_1", personId: "person_12", role: "member", joinedAt: "2024-09-01T10:00:00Z" },

  // Children Ministry Members
  { departmentId: "dept_2", personId: "person_4", role: "leader", joinedAt: "2023-01-01T10:00:00Z" },
  { departmentId: "dept_2", personId: "person_8", role: "member", joinedAt: "2023-03-20T10:00:00Z" },

  // Media Ministry Members
  { departmentId: "dept_3", personId: "person_5", role: "leader", joinedAt: "2023-01-01T10:00:00Z" },
  { departmentId: "dept_3", personId: "person_9", role: "member", joinedAt: "2023-08-10T10:00:00Z" },

  // Outreach Ministry Members
  { departmentId: "dept_4", personId: "person_6", role: "leader", joinedAt: "2023-01-01T10:00:00Z" },
  { departmentId: "dept_4", personId: "person_10", role: "member", joinedAt: "2023-05-12T10:00:00Z" },
]


export const mockPermissions: Permission[] = [
  {
    id: "perm_1",
    role: "super_admin",
    actions: [
      "create_tenure",
      "edit_tenure",
      "delete_tenure",
      "manage_positions",
      "manage_appointments",
      "manage_permissions",
    ],
    fellowshipId: MOCK_FELLOWSHIP_ID,
    userId: "admin_1",
    createdAt: "2023-01-01T10:00:00Z",
    updatedAt: "2023-01-01T10:00:00Z",
  },
  {
    id: "perm_2",
    role: "tenure_manager",
    actions: ["create_tenure", "edit_tenure", "manage_appointments"],
    fellowshipId: MOCK_FELLOWSHIP_ID,
    userId: "admin_2",
    createdAt: "2023-01-01T10:00:00Z",
    updatedAt: "2023-01-01T10:00:00Z",
  },
  {
    id: "perm_3",
    role: "department_head",
    actions: ["view_appointments", "manage_department_positions"],
    fellowshipId: MOCK_FELLOWSHIP_ID,
    userId: "admin_3",
    createdAt: "2023-01-01T10:00:00Z",
    updatedAt: "2023-01-01T10:00:00Z",
  },
<<<<<<< HEAD
]
// Mock data for Sunday Analytics
export interface AttendanceRecord {
  date: string
  total: number
  adults: number
  youth: number
  children: number
  online: number
  newVisitors: number
  serviceType: "Morning" | "Evening" | "Special Service"
}

export interface MonthlyStats {
  month: string
  totalAttendance: number
  newVisitors: number
  growthRate: number
  averageWeekly: number
}

// Generate mock attendance data for the last 6 months
export const generateMockAttendanceData = (): AttendanceRecord[] => {
  const data: AttendanceRecord[] = []
  const startDate = new Date()
  startDate.setMonth(startDate.getMonth() - 6)

  // Generate data for each Sunday
  for (let i = 0; i < 26; i++) {
    const currentDate = new Date(startDate)
    currentDate.setDate(startDate.getDate() + i * 7)

    // Skip if not Sunday
    if (currentDate.getDay() !== 0) continue

    const baseAttendance = 200 + Math.random() * 100
    const adults = Math.floor(baseAttendance * 0.6 + Math.random() * 20)
    const youth = Math.floor(baseAttendance * 0.25 + Math.random() * 15)
    const children = Math.floor(baseAttendance * 0.15 + Math.random() * 10)
    const online = Math.floor(Math.random() * 60 + 20)
    const total = adults + youth + children + online
    const newVisitors = Math.floor(Math.random() * 20 + 5)

    const serviceType = i % 8 === 0 ? "Special Service" : i % 4 === 0 ? "Evening" : "Morning"

    data.push({
      // FIX for TS2322 (Line 2051): Use non-null assertion for safety, though split[0] is generally safe here.
      date: currentDate.toISOString().split("T")[0]!, 
      total,
      adults,
      youth,
      children,
      online,
      newVisitors,
      serviceType,
    })
  }

  return data.sort((a, b) => new Date(a.date).getTime() - new Date(b.date).getTime())
}

export const initializeDefaultData = () => {
  if (typeof window !== "undefined") {

  }
}

export const mockAttendanceData = generateMockAttendanceData()

export const mockMonthlyStats: MonthlyStats[] = [
  {
    month: "2025-03",
    totalAttendance: 1024,
    newVisitors: 45,
    growthRate: 5.2,
    averageWeekly: 256,
  },
  {
    month: "2025-04",
    totalAttendance: 1156,
    newVisitors: 52,
    growthRate: 12.9,
    averageWeekly: 289,
  },
  {
    month: "2025-05",
    totalAttendance: 1089,
    newVisitors: 38,
    growthRate: -5.8,
    averageWeekly: 272,
  },
  {
    month: "2025-06",
    totalAttendance: 1203,
    newVisitors: 61,
    growthRate: 10.5,
    averageWeekly: 301,
  },
  {
    month: "2025-07",
    totalAttendance: 1167,
    newVisitors: 44,
    growthRate: -3.0,
    averageWeekly: 292,
  },
  {
    month: "2025-08",
    totalAttendance: 1245,
    newVisitors: 58,
    growthRate: 6.7,
    averageWeekly: 311,
  },
]

// Helper functions
export const getLatestSundayStats = () => {
  if (mockAttendanceData.length === 0) {
    return {
      date: new Date().toISOString().split("T")[0],
      total: 0,
      adults: 0,
      youth: 0,
      children: 0,
      online: 0,
      newVisitors: 0,
      serviceType: "Morning" as const,
    }
  }
  const latest = mockAttendanceData[mockAttendanceData.length - 1]
  return latest
}

export const getAverageAttendance = () => {
  if (mockAttendanceData.length === 0) return 0
  const total = mockAttendanceData.reduce((sum, record) => sum + record.total, 0)
  return Math.round(total / mockAttendanceData.length)
}

export const getHighestAttendance = () => {
  if (mockAttendanceData.length === 0) {
    return {
      date: new Date().toISOString().split("T")[0],
      total: 0,
      adults: 0,
      youth: 0,
      children: 0,
      online: 0,
      newVisitors: 0,
      serviceType: "Morning" as const,
    }
  }
  
  return mockAttendanceData.reduce(
    (max, record) => (record.total > max.total ? record : max),
    mockAttendanceData[0]!
  )
}

export const getLowestAttendance = () => {
  if (mockAttendanceData.length === 0) {
    return {
      date: new Date().toISOString().split("T")[0],
      total: 0,
      adults: 0,
      youth: 0,
      children: 0,
      online: 0,
      newVisitors: 0,
      serviceType: "Morning" as const,
    }
  }
 
  return mockAttendanceData.reduce(
    (min, record) => (record.total < min.total ? record : min),
    mockAttendanceData[0]!
  )
}

export const getGrowthTrend = (weeks = 4) => {
  if (mockAttendanceData.length < weeks) return 0
  const recent = mockAttendanceData.slice(-weeks)
  const older = mockAttendanceData.slice(-(weeks * 2), -weeks)

  if (older.length === 0) return 0

  const recentAvg = recent.reduce((sum, record) => sum + record.total, 0) / recent.length
  const olderAvg = older.reduce((sum, record) => sum + record.total, 0) / older.length

  return ((recentAvg - olderAvg) / olderAvg) * 100
}

export const getAttendanceByCategory = () => {
  if (mockAttendanceData.length === 0) return { adults: 0, youth: 0, children: 0, online: 0 }

  const totals = mockAttendanceData.reduce(
    (acc, record) => ({
      adults: acc.adults + record.adults,
      youth: acc.youth + record.youth,
      children: acc.children + record.children,
      online: acc.online + record.online,
    }),
    { adults: 0, youth: 0, children: 0, online: 0 },
  )

  return totals
}

export const getRetentionRate = () => {
  // Mock retention calculation
  return Math.round(75 + Math.random() * 20) // 75-95% retention rate
}

export const getEngagementScore = () => {
  // Mock engagement score based on attendance consistency
  return Math.round(80 + Math.random() * 15) // 80-95% engagement
}
 
=======
]
>>>>>>> 148d75ef
<|MERGE_RESOLUTION|>--- conflicted
+++ resolved
@@ -2002,7 +2002,6 @@
     createdAt: "2023-01-01T10:00:00Z",
     updatedAt: "2023-01-01T10:00:00Z",
   },
-<<<<<<< HEAD
 ]
 // Mock data for Sunday Analytics
 export interface AttendanceRecord {
@@ -2219,7 +2218,4 @@
   // Mock engagement score based on attendance consistency
   return Math.round(80 + Math.random() * 15) // 80-95% engagement
 }
- 
-=======
-]
->>>>>>> 148d75ef
+ 